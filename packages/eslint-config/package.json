{
  "name": "@bucketco/eslint-config",
  "version": "0.0.2",
  "license": "MIT",
  "private": true,
  "dependencies": {
<<<<<<< HEAD
    "@eslint/js": "^9.3.0",
    "@typescript-eslint/eslint-plugin": "^7.11.0",
    "@typescript-eslint/parser": "^7.11.0",
    "eslint": "^8",
=======
    "@eslint/js": "^8.57.0",
    "@typescript-eslint/eslint-plugin": "^7.16.1",
    "@typescript-eslint/parser": "^7.16.1",
    "eslint": "^8.57.0",
>>>>>>> 58ca3a68
    "eslint-config-prettier": "^9.1.0",
    "eslint-import-resolver-typescript": "^3.6.1",
    "eslint-plugin-import": "^2.29.1",
    "eslint-plugin-simple-import-sort": "^12.1.1",
    "eslint-plugin-unused-imports": "^3.2.0",
    "prettier": "^3.3.3"
  }
}<|MERGE_RESOLUTION|>--- conflicted
+++ resolved
@@ -4,17 +4,10 @@
   "license": "MIT",
   "private": true,
   "dependencies": {
-<<<<<<< HEAD
-    "@eslint/js": "^9.3.0",
-    "@typescript-eslint/eslint-plugin": "^7.11.0",
-    "@typescript-eslint/parser": "^7.11.0",
-    "eslint": "^8",
-=======
     "@eslint/js": "^8.57.0",
     "@typescript-eslint/eslint-plugin": "^7.16.1",
     "@typescript-eslint/parser": "^7.16.1",
     "eslint": "^8.57.0",
->>>>>>> 58ca3a68
     "eslint-config-prettier": "^9.1.0",
     "eslint-import-resolver-typescript": "^3.6.1",
     "eslint-plugin-import": "^2.29.1",
