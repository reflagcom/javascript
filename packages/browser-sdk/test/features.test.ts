import { afterAll, beforeEach, describe, expect, test, vi } from "vitest";

import { version } from "../package.json";
import {
  FEATURES_EXPIRE_MS,
  FeaturesClient,
<<<<<<< HEAD
  FetchedFeature,
=======
  FeaturesOptions,
>>>>>>> 8c79bd81
  RawFeature,
} from "../src/feature/features";
import { HttpClient } from "../src/httpClient";

import { featuresResult } from "./mocks/handlers";
import { newCache, TEST_STALE_MS } from "./featureCache.test";
import { testLogger } from "./testLogger";

beforeEach(() => {
  vi.useFakeTimers();
  vi.resetAllMocks();
});

afterAll(() => {
  vi.useRealTimers();
});

function featuresClientFactory() {
  const { cache } = newCache();
  const httpClient = new HttpClient("pk", {
    baseUrl: "https://front.bucket.co",
  });
  vi.spyOn(httpClient, "get");
  vi.spyOn(httpClient, "post");
  return {
    cache,
    httpClient,
    newFeaturesClient: function newFeaturesClient(
<<<<<<< HEAD
      context?: Record<string, any>,
      features?: FeatureDefinitions,
      options?: { staleWhileRevalidate?: boolean; fallbackFeatures?: any },
=======
      options?: FeaturesOptions,
      context?: any,
>>>>>>> 8c79bd81
    ) {
      return new FeaturesClient(
        httpClient,
        {
          user: { id: "123" },
          company: { id: "456" },
          other: { eventId: "big-conference1" },
          ...context,
        },
<<<<<<< HEAD
        features || [],
=======
>>>>>>> 8c79bd81
        testLogger,
        {
          cache,
          ...options,
        },
      );
    },
  };
}

describe("FeaturesClient unit tests", () => {
  test("fetches features", async () => {
    const { newFeaturesClient, httpClient } = featuresClientFactory();
    const featuresClient = newFeaturesClient();

    let updated = false;
    featuresClient.onUpdated(() => {
      updated = true;
    });

    await featuresClient.initialize();
    expect(featuresClient.getFeatures()).toEqual(featuresResult);

    expect(updated).toBe(true);
    expect(httpClient.get).toBeCalledTimes(1);
    const calls = vi.mocked(httpClient.get).mock.calls.at(0);
    const { params, path, timeoutMs } = calls![0];

    const paramsObj = Object.fromEntries(new URLSearchParams(params));
    expect(paramsObj).toEqual({
      "bucket-sdk-version": "browser-sdk/" + version,
      "context.user.id": "123",
      "context.company.id": "456",
      "context.other.eventId": "big-conference1",
      publishableKey: "pk",
    });

    expect(path).toEqual("/features/enabled");
    expect(timeoutMs).toEqual(5000);
  });

  test("ignores undefined context", async () => {
    const { newFeaturesClient, httpClient } = featuresClientFactory();
    const featuresClient = newFeaturesClient({
      user: undefined,
      company: undefined,
      other: undefined,
    });
    await featuresClient.initialize();
    expect(featuresClient.getFeatures()).toEqual(featuresResult);

    expect(httpClient.get).toBeCalledTimes(1);
    const calls = vi.mocked(httpClient.get).mock.calls.at(0);
    const { params, path, timeoutMs } = calls![0];

    const paramsObj = Object.fromEntries(new URLSearchParams(params));
    expect(paramsObj).toEqual({
      "bucket-sdk-version": "browser-sdk/" + version,
      publishableKey: "pk",
    });

    expect(path).toEqual("/features/enabled");
    expect(timeoutMs).toEqual(5000);
  });

  test("return fallback features on failure", async () => {
    const { newFeaturesClient, httpClient } = featuresClientFactory();

    vi.mocked(httpClient.get).mockRejectedValue(
      new Error("Failed to fetch features"),
    );
<<<<<<< HEAD

    const featuresClient = newFeaturesClient(undefined, undefined, {
      fallbackFeatures: ["huddle"],
    });

    await featuresClient.initialize();
    expect(featuresClient.getFeatures()).toStrictEqual({
      huddle: {
        isEnabled: true,
        config: undefined,
        key: "huddle",
        isEnabledOverride: null,
      },
    });
  });

  test("return fallback features on failure (record)", async () => {
    const { newFeaturesClient, httpClient } = featuresClientFactory();

    vi.mocked(httpClient.get).mockRejectedValue(
      new Error("Failed to fetch features"),
    );
    const featuresClient = newFeaturesClient(undefined, undefined, {
      fallbackFeatures: {
        huddle: {
          key: "john",
          payload: { something: "else" },
        },
        zoom: true,
      },
    });

=======
    const featuresClient = newFeaturesClient({
      fallbackFeatures: ["huddle"],
    });
>>>>>>> 8c79bd81
    await featuresClient.initialize();
    expect(featuresClient.getFeatures()).toEqual({
      huddle: {
        isEnabled: true,
        key: "huddle",
      },
    });
  });

  test("caches response", async () => {
    const { newFeaturesClient, httpClient } = featuresClientFactory();

    const featuresClient = newFeaturesClient();
    await featuresClient.initialize();

    expect(httpClient.get).toBeCalledTimes(1);

    const featuresClient2 = newFeaturesClient();
    await featuresClient2.initialize();
    const features = featuresClient2.getFeatures();

    expect(features).toEqual(featuresResult);
    expect(httpClient.get).toBeCalledTimes(1);
  });

  test("use cache when unable to fetch features", async () => {
    const { newFeaturesClient, httpClient } = featuresClientFactory();
    const featuresClient = newFeaturesClient({ staleWhileRevalidate: false });
    await featuresClient.initialize(); // cache them initially

    vi.mocked(httpClient.get).mockRejectedValue(
      new Error("Failed to fetch features"),
    );
    expect(httpClient.get).toBeCalledTimes(1);

    vi.advanceTimersByTime(TEST_STALE_MS + 1);

    // fail this time
    await featuresClient.fetchFeatures();
    expect(httpClient.get).toBeCalledTimes(2);

    const staleFeatures = featuresClient.getFeatures();
    expect(staleFeatures).toEqual(featuresResult);
  });

  test("stale-while-revalidate should cache but start new fetch", async () => {
    const response = {
      success: true,
      features: {
        featureB: {
          isEnabled: true,
          key: "featureB",
          targetingVersion: 1,
        } satisfies RawFeature,
      },
    };

    const { newFeaturesClient, httpClient } = featuresClientFactory();

    vi.mocked(httpClient.get).mockResolvedValue({
      status: 200,
      ok: true,
      json: function () {
        return Promise.resolve(response);
      },
    } as Response);

    const client = newFeaturesClient({
      staleWhileRevalidate: true,
    });
    expect(httpClient.get).toHaveBeenCalledTimes(0);

    await client.initialize();
    expect(client.getFeatures()).toEqual({
      featureB: {
        isEnabled: true,
        key: "featureB",
        targetingVersion: 1,
      } satisfies RawFeature,
    });

    expect(httpClient.get).toHaveBeenCalledTimes(1);
    const client2 = newFeaturesClient({
      staleWhileRevalidate: true,
    });

    // change the response so we can validate that we'll serve the stale cache
    vi.mocked(httpClient.get).mockResolvedValue({
      status: 200,
      ok: true,
      json: () =>
        Promise.resolve({
          success: true,
          features: {
            featureA: {
              isEnabled: true,
              key: "featureA",
              targetingVersion: 1,
            },
          },
        }),
    } as Response);

    vi.advanceTimersByTime(TEST_STALE_MS + 1);

    await client2.initialize();

    // new fetch was fired in the background
    expect(httpClient.get).toHaveBeenCalledTimes(2);

    await vi.waitFor(() =>
      expect(client2.getFeatures()).toEqual({
        featureA: {
          isEnabled: true,
          targetingVersion: 1,
          key: "featureA",
        },
      }),
    );
  });

  test("expires cache eventually", async () => {
    // change the response so we can validate that we'll serve the stale cache
    const { newFeaturesClient, httpClient } = featuresClientFactory();
    const client = newFeaturesClient();
    await client.initialize();
    const a = client.getFeatures();

    vi.advanceTimersByTime(FEATURES_EXPIRE_MS + 1);
    vi.mocked(httpClient.get).mockResolvedValue({
      status: 200,
      ok: true,
      json: () =>
        Promise.resolve({
          success: true,
          features: {
            featureB: { isEnabled: true, key: "featureB" },
          },
        }),
    } as Response);
    const client2 = newFeaturesClient();
    await client2.initialize();

    const b = client2.getFeatures();

    expect(httpClient.get).toHaveBeenCalledTimes(2);
    expect(a).not.toEqual(b);
  });
<<<<<<< HEAD

  test("handled overrides", async () => {
    // change the response so we can validate that we'll serve the stale cache
    const { newFeaturesClient } = featuresClientFactory();
    // localStorage.clear();
    const client = newFeaturesClient();
    await client.initialize();

    let updated = false;
    client.onUpdated(() => {
      updated = true;
    });

    expect(client.getFeatures().featureA.isEnabled).toBe(true);
    expect(client.getFeatures().featureA.isEnabledOverride).toBe(null);

    expect(updated).toBe(false);

    client.setFeatureOverride("featureA", false);

    expect(updated).toBe(true);
    expect(client.getFeatures().featureA.isEnabled).toBe(true);
    expect(client.getFeatures().featureA.isEnabledOverride).toBe(false);
  });

  test("handled overrides for features not returned by API", async () => {
    // change the response so we can validate that we'll serve the stale cache
    const { newFeaturesClient } = featuresClientFactory();

    // localStorage.clear();
    const client = newFeaturesClient(undefined, ["featureB"]);
    await client.initialize();

    let updated = false;
    client.onUpdated(() => {
      updated = true;
    });

    expect(client.getFeatures().featureB.isEnabled).toBe(true);
    expect(client.getFeatures().featureB.isEnabledOverride).toBe(null);

    client.setFeatureOverride("featureC", true);

    expect(updated).toBe(true);
    expect(client.getFeatures().featureC).toBeUndefined();
  });
=======
>>>>>>> 8c79bd81
});<|MERGE_RESOLUTION|>--- conflicted
+++ resolved
@@ -4,11 +4,7 @@
 import {
   FEATURES_EXPIRE_MS,
   FeaturesClient,
-<<<<<<< HEAD
-  FetchedFeature,
-=======
   FeaturesOptions,
->>>>>>> 8c79bd81
   RawFeature,
 } from "../src/feature/features";
 import { HttpClient } from "../src/httpClient";
@@ -37,14 +33,8 @@
     cache,
     httpClient,
     newFeaturesClient: function newFeaturesClient(
-<<<<<<< HEAD
-      context?: Record<string, any>,
-      features?: FeatureDefinitions,
-      options?: { staleWhileRevalidate?: boolean; fallbackFeatures?: any },
-=======
       options?: FeaturesOptions,
       context?: any,
->>>>>>> 8c79bd81
     ) {
       return new FeaturesClient(
         httpClient,
@@ -54,10 +44,6 @@
           other: { eventId: "big-conference1" },
           ...context,
         },
-<<<<<<< HEAD
-        features || [],
-=======
->>>>>>> 8c79bd81
         testLogger,
         {
           cache,
@@ -129,44 +115,9 @@
     vi.mocked(httpClient.get).mockRejectedValue(
       new Error("Failed to fetch features"),
     );
-<<<<<<< HEAD
-
-    const featuresClient = newFeaturesClient(undefined, undefined, {
-      fallbackFeatures: ["huddle"],
-    });
-
-    await featuresClient.initialize();
-    expect(featuresClient.getFeatures()).toStrictEqual({
-      huddle: {
-        isEnabled: true,
-        config: undefined,
-        key: "huddle",
-        isEnabledOverride: null,
-      },
-    });
-  });
-
-  test("return fallback features on failure (record)", async () => {
-    const { newFeaturesClient, httpClient } = featuresClientFactory();
-
-    vi.mocked(httpClient.get).mockRejectedValue(
-      new Error("Failed to fetch features"),
-    );
-    const featuresClient = newFeaturesClient(undefined, undefined, {
-      fallbackFeatures: {
-        huddle: {
-          key: "john",
-          payload: { something: "else" },
-        },
-        zoom: true,
-      },
-    });
-
-=======
     const featuresClient = newFeaturesClient({
       fallbackFeatures: ["huddle"],
     });
->>>>>>> 8c79bd81
     await featuresClient.initialize();
     expect(featuresClient.getFeatures()).toEqual({
       huddle: {
@@ -315,53 +266,4 @@
     expect(httpClient.get).toHaveBeenCalledTimes(2);
     expect(a).not.toEqual(b);
   });
-<<<<<<< HEAD
-
-  test("handled overrides", async () => {
-    // change the response so we can validate that we'll serve the stale cache
-    const { newFeaturesClient } = featuresClientFactory();
-    // localStorage.clear();
-    const client = newFeaturesClient();
-    await client.initialize();
-
-    let updated = false;
-    client.onUpdated(() => {
-      updated = true;
-    });
-
-    expect(client.getFeatures().featureA.isEnabled).toBe(true);
-    expect(client.getFeatures().featureA.isEnabledOverride).toBe(null);
-
-    expect(updated).toBe(false);
-
-    client.setFeatureOverride("featureA", false);
-
-    expect(updated).toBe(true);
-    expect(client.getFeatures().featureA.isEnabled).toBe(true);
-    expect(client.getFeatures().featureA.isEnabledOverride).toBe(false);
-  });
-
-  test("handled overrides for features not returned by API", async () => {
-    // change the response so we can validate that we'll serve the stale cache
-    const { newFeaturesClient } = featuresClientFactory();
-
-    // localStorage.clear();
-    const client = newFeaturesClient(undefined, ["featureB"]);
-    await client.initialize();
-
-    let updated = false;
-    client.onUpdated(() => {
-      updated = true;
-    });
-
-    expect(client.getFeatures().featureB.isEnabled).toBe(true);
-    expect(client.getFeatures().featureB.isEnabledOverride).toBe(null);
-
-    client.setFeatureOverride("featureC", true);
-
-    expect(updated).toBe(true);
-    expect(client.getFeatures().featureC).toBeUndefined();
-  });
-=======
->>>>>>> 8c79bd81
 });