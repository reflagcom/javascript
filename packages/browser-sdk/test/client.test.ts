--- conflicted
+++ resolved
@@ -105,17 +105,11 @@
       await client["company"]();
       expect(companyHook).toHaveBeenCalledWith(client["context"].company);
 
-<<<<<<< HEAD
-      client.getFeature("featureA").isEnabled;
-      expect(checkHookIsEnabled).toHaveBeenCalled();
-
-=======
       // eslint-disable-next-line @typescript-eslint/no-unused-expressions -- special getter triggering event
       client.getFeature("featureA").isEnabled;
       expect(checkHookIsEnabled).toHaveBeenCalled();
 
       // eslint-disable-next-line @typescript-eslint/no-unused-expressions -- special getter triggering event
->>>>>>> 7954a798
       client.getFeature("featureA").config;
       expect(checkHookConfig).toHaveBeenCalled();
 
@@ -143,13 +137,9 @@
       await client.track("test-event");
       await client["user"]();
       await client["company"]();
-<<<<<<< HEAD
-      client.getFeature("featureA").isEnabled;
-=======
       // eslint-disable-next-line @typescript-eslint/no-unused-expressions -- special getter triggering event
       client.getFeature("featureA").isEnabled;
       // eslint-disable-next-line @typescript-eslint/no-unused-expressions -- special getter triggering event
->>>>>>> 7954a798
       client.getFeature("featureA").config;
       await client.updateOtherContext({ key: "value" });
 
