import { beforeEach, describe, expect, it, vi } from "vitest";

import { BucketClient } from "../src/client";
import { FeaturesClient } from "../src/feature/features";
import { HttpClient } from "../src/httpClient";

import { featuresResult } from "./mocks/handlers";

describe("BucketClient", () => {
  let client: BucketClient;
  const httpClientPost = vi.spyOn(HttpClient.prototype as any, "post");

  const featureClientSetContext = vi.spyOn(
    FeaturesClient.prototype,
    "setContext",
  );

  beforeEach(() => {
    client = new BucketClient({
      publishableKey: "test-key",
      user: { id: "user1" },
      company: { id: "company1" },
    });
  });

  describe("updateUser", () => {
    it("should update the user context", async () => {
      // and send new user data and trigger feature update
      const updatedUser = { name: "New User" };

      await client.updateUser(updatedUser);

      expect(client["context"].user).toEqual({ id: "user1", ...updatedUser });
      expect(httpClientPost).toHaveBeenCalledWith({
        path: "/user",
        body: {
          userId: "user1",
          attributes: { name: updatedUser.name },
        },
      });
      expect(featureClientSetContext).toHaveBeenCalledWith(client["context"]);
    });
  });

  describe("updateCompany", () => {
    it("should update the company context", async () => {
      // send new company data and trigger feature update
      const updatedCompany = { name: "New Company" };

      await client.updateCompany(updatedCompany);

      expect(client["context"].company).toEqual({
        id: "company1",
        ...updatedCompany,
      });
      expect(httpClientPost).toHaveBeenCalledWith({
        path: "/company",
        body: {
          userId: "user1",
          companyId: "company1",
          attributes: { name: updatedCompany.name },
        },
      });
      expect(featureClientSetContext).toHaveBeenCalledWith(client["context"]);
    });
  });

  describe("getFeature", () => {
    it("takes overrides into account", async () => {
      await client.initialize();
      expect(featuresResult["featureA"].isEnabled).toBe(true);
      expect(client.getFeature("featureA").isEnabled).toBe(true);
      client.getFeature("featureA").setIsEnabledOverride(false);
      expect(client.getFeature("featureA").isEnabled).toBe(false);
    });
  });

  describe("hooks integration", () => {
<<<<<<< HEAD
    it("calls hooks appropriately", async () => {
=======
    it("on adds hooks appropriately, off removes them", async () => {
>>>>>>> 1e21da8c
      const trackHook = vi.fn();
      const userHook = vi.fn();
      const companyHook = vi.fn();
      const checkHookIsEnabled = vi.fn();
      const checkHookConfig = vi.fn();
      const featuresUpdated = vi.fn();

      client.on("track", trackHook);
      client.on("user", userHook);
      client.on("company", companyHook);
<<<<<<< HEAD
      client.on("check-config", checkHookConfig);
      client.on("check-is-enabled", checkHookIsEnabled);
      client.on("features-updated", featuresUpdated);
=======
      client.on("configCheck", checkHookConfig);
      client.on("enabledCheck", checkHookIsEnabled);
      client.on("featuresUpdated", featuresUpdated);
>>>>>>> 1e21da8c

      await client.track("test-event");
      expect(trackHook).toHaveBeenCalledWith({
        eventName: "test-event",
        attributes: undefined,
        user: client["context"].user,
        company: client["context"].company,
      });

      await client["user"]();
      expect(userHook).toHaveBeenCalledWith(client["context"].user);

      await client["company"]();
      expect(companyHook).toHaveBeenCalledWith(client["context"].company);

      client.getFeature("featureA").isEnabled;
      expect(checkHookIsEnabled).toHaveBeenCalled();

      client.getFeature("featureA").config;
      expect(checkHookConfig).toHaveBeenCalled();

      expect(featuresUpdated).not.toHaveBeenCalled();
      await client.updateOtherContext({ key: "value" });
      expect(featuresUpdated).toHaveBeenCalled();
<<<<<<< HEAD
=======

      // Remove hooks
      client.off("track", trackHook);
      client.off("user", userHook);
      client.off("company", companyHook);
      client.off("configCheck", checkHookConfig);
      client.off("enabledCheck", checkHookIsEnabled);
      client.off("featuresUpdated", featuresUpdated);

      // Reset mocks
      trackHook.mockReset();
      userHook.mockReset();
      companyHook.mockReset();
      checkHookIsEnabled.mockReset();
      checkHookConfig.mockReset();
      featuresUpdated.mockReset();

      // Trigger events again
      await client.track("test-event");
      await client["user"]();
      await client["company"]();
      client.getFeature("featureA").isEnabled;
      client.getFeature("featureA").config;
      await client.updateOtherContext({ key: "value" });

      // Ensure hooks are not called
      expect(trackHook).not.toHaveBeenCalled();
      expect(userHook).not.toHaveBeenCalled();
      expect(companyHook).not.toHaveBeenCalled();
      expect(checkHookIsEnabled).not.toHaveBeenCalled();
      expect(checkHookConfig).not.toHaveBeenCalled();
      expect(featuresUpdated).not.toHaveBeenCalled();
>>>>>>> 1e21da8c
    });
  });
});<|MERGE_RESOLUTION|>--- conflicted
+++ resolved
@@ -76,11 +76,7 @@
   });
 
   describe("hooks integration", () => {
-<<<<<<< HEAD
-    it("calls hooks appropriately", async () => {
-=======
     it("on adds hooks appropriately, off removes them", async () => {
->>>>>>> 1e21da8c
       const trackHook = vi.fn();
       const userHook = vi.fn();
       const companyHook = vi.fn();
@@ -91,15 +87,9 @@
       client.on("track", trackHook);
       client.on("user", userHook);
       client.on("company", companyHook);
-<<<<<<< HEAD
-      client.on("check-config", checkHookConfig);
-      client.on("check-is-enabled", checkHookIsEnabled);
-      client.on("features-updated", featuresUpdated);
-=======
       client.on("configCheck", checkHookConfig);
       client.on("enabledCheck", checkHookIsEnabled);
       client.on("featuresUpdated", featuresUpdated);
->>>>>>> 1e21da8c
 
       await client.track("test-event");
       expect(trackHook).toHaveBeenCalledWith({
@@ -124,8 +114,6 @@
       expect(featuresUpdated).not.toHaveBeenCalled();
       await client.updateOtherContext({ key: "value" });
       expect(featuresUpdated).toHaveBeenCalled();
-<<<<<<< HEAD
-=======
 
       // Remove hooks
       client.off("track", trackHook);
@@ -158,7 +146,6 @@
       expect(checkHookIsEnabled).not.toHaveBeenCalled();
       expect(checkHookConfig).not.toHaveBeenCalled();
       expect(featuresUpdated).not.toHaveBeenCalled();
->>>>>>> 1e21da8c
     });
   });
 });