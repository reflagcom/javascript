import { http, HttpResponse } from "msw";
import {
  afterEach,
  beforeAll,
  beforeEach,
  describe,
  expect,
  it,
  test,
  vi,
} from "vitest";

import { BucketClient } from "../src";
import { API_BASE_URL } from "../src/config";
import { FeaturesClient } from "../src/feature/features";
import { FeedbackPromptHandler } from "../src/feedback/feedback";
import {
  checkPromptMessageCompleted,
  getAuthToken,
  markPromptMessageCompleted,
} from "../src/feedback/promptStorage";
import { HttpClient } from "../src/httpClient";
import {
  AblySSEChannel,
  closeAblySSEChannel,
  openAblySSEChannel,
} from "../src/sse";

import { featuresResult } from "./mocks/handlers";
import { server } from "./mocks/server";

const KEY = "123";

vi.mock("../src/sse");
vi.mock("../src/feedback/promptStorage", () => {
  return {
    markPromptMessageCompleted: vi.fn(),
    checkPromptMessageCompleted: vi.fn(),
    rememberAuthToken: vi.fn(),
    getAuthToken: vi.fn(),
  };
});

// Treat test environment as desktop
window.innerWidth = 1024;

afterEach(() => {
  server.resetHandlers();
});

describe("usage", () => {
  afterEach(() => {
    vi.clearAllMocks();
  });

  test("golden path - register `user`, `company`, send `event`, send `feedback`, get `features`", async () => {
    const bucketInstance = new BucketClient({
      publishableKey: KEY,
      user: { id: "foo " },
      company: { id: "bar", name: "bar corp" },
    });
    await bucketInstance.initialize();

    await bucketInstance.track("baz", { baz: true });

    await bucketInstance.feedback({
      featureId: "featureId1",
      score: 5,
      comment: "Sunt bine!",
      question: "Cum esti?",
      promptedQuestion: "How are you?",
    });

    const features = bucketInstance.getFeatures();
    expect(features).toEqual(featuresResult);

    const featureId1 = bucketInstance.getFeature("featureId1");
    expect(featureId1).toStrictEqual({
      isEnabled: false,
      track: expect.any(Function),
      requestFeedback: expect.any(Function),
<<<<<<< HEAD
      config: {},
=======
      config: { key: undefined, payload: undefined },
>>>>>>> f3848576
    });
  });

  test("accepts `featureKey` instead of `featureId` for manual feedback", async () => {
    const bucketInstance = new BucketClient({
      publishableKey: KEY,
      user: { id: "foo" },
      company: { id: "bar" },
    });

    await bucketInstance.initialize();

    await bucketInstance.feedback({
      featureKey: "feature-key",
      score: 5,
      question: "What's up?",
      promptedQuestion: "How are you?",
    });
  });
});

// TODO:
// Since we now have AutoFeedback as it's own class, we should rewrite these tests
// to test that class instead of the BucketClient class.
// Same for feedback state management below

describe("feedback prompting", () => {
  const closeChannel = vi.fn();
  beforeAll(() => {
    vi.mocked(openAblySSEChannel).mockReturnValue({
      close: closeChannel,
    } as unknown as AblySSEChannel);
    vi.mocked(closeAblySSEChannel).mockResolvedValue(undefined);
  });

  afterEach(() => {
    vi.clearAllMocks();
    vi.mocked(getAuthToken).mockReturnValue(undefined);
  });

  test("initiates and stops feedback prompting", async () => {
    const bucketInstance = new BucketClient({
      publishableKey: KEY,
      user: { id: "foo" },
    });
    await bucketInstance.initialize();

    expect(openAblySSEChannel).toBeCalledTimes(1);

    // call twice, expect only one reset to go through
    await bucketInstance.stop();
    await bucketInstance.stop();

    expect(closeChannel).toBeCalledTimes(1);
  });

  test("does not call tracking endpoints if token cached", async () => {
    const specialChannel = "special-channel";
    vi.mocked(getAuthToken).mockReturnValue({
      channel: specialChannel,
      token: "something",
    });

    server.use(
      http.post(`${API_BASE_URL}/feedback/prompting-init`, () => {
        throw new Error("should not be called");
      }),
    );

    const bucketInstance = new BucketClient({
      publishableKey: KEY,
      user: { id: "foo" },
    });
    await bucketInstance.initialize();

    expect(openAblySSEChannel).toBeCalledTimes(1);
    const args = vi.mocked(openAblySSEChannel).mock.calls[0][0];
    expect(args.channel).toBe(specialChannel);
    expect(args.userId).toBe("foo");
  });

  test("does not initiate feedback prompting if server does not agree", async () => {
    server.use(
      http.post(`${API_BASE_URL}/feedback/prompting-init`, () => {
        return HttpResponse.json({ success: false });
      }),
    );

    const bucketInstance = new BucketClient({
      publishableKey: KEY,
      user: { id: "foo" },
    });
    await bucketInstance.initialize();

    expect(openAblySSEChannel).toBeCalledTimes(0);
  });

  test("skip feedback prompting if no user id configured", async () => {
    const bucketInstance = new BucketClient({ publishableKey: KEY });
    await bucketInstance.initialize();

    expect(openAblySSEChannel).toBeCalledTimes(0);
  });

  test("skip feedback prompting if automated feedback surveys are disabled", async () => {
    const bucketInstance = new BucketClient({
      publishableKey: KEY,
      user: { id: "foo" },
      feedback: { enableAutoFeedback: false },
    });
    await bucketInstance.initialize();

    expect(openAblySSEChannel).toBeCalledTimes(0);
  });
});

describe("feedback state management", () => {
  const message = {
    question: "How are you?",
    showAfter: new Date(Date.now() - 10000).valueOf(),
    showBefore: new Date(Date.now() + 10000).valueOf(),
    promptId: "123",
    featureId: "456",
  };

  let events: string[] = [];
  let bucketInstance: BucketClient | null = null;
  beforeEach(() => {
    vi.mocked(openAblySSEChannel).mockImplementation(({ callback }) => {
      callback(message);
      // eslint-disable-next-line @typescript-eslint/no-empty-function
      return { close: () => {} } as AblySSEChannel;
    });
    events = [];
    server.use(
      http.post(
        `${API_BASE_URL}/feedback/prompt-events`,
        async ({ request }) => {
          const body = await request.json();
          if (!(body && typeof body === "object" && "action" in body)) {
            throw new Error("invalid request");
          }
          events.push(String(body["action"]));
          return HttpResponse.json({ success: true });
        },
      ),
    );
  });

  afterEach(async () => {
    if (bucketInstance) await bucketInstance.stop();

    vi.resetAllMocks();
  });

  const createBucketInstance = async (callback: FeedbackPromptHandler) => {
    bucketInstance = new BucketClient({
      publishableKey: KEY,
      user: { id: "foo" },
      feedback: {
        autoFeedbackHandler: callback,
      },
    });
    await bucketInstance.initialize();
    return bucketInstance;
  };

  test("ignores prompt if expired", async () => {
    vi.useFakeTimers();
    vi.setSystemTime(message.showAfter - 10000);

    const callback = vi.fn();

    await createBucketInstance(callback);

    expect(callback).not.toBeCalled;

    expect(markPromptMessageCompleted).not.toHaveBeenCalledOnce();

    vi.clearAllTimers();
    vi.useRealTimers();
  });

  test("ignores prompt if already seen", async () => {
    vi.mocked(checkPromptMessageCompleted).mockReturnValue(true);
    expect(checkPromptMessageCompleted).not.toHaveBeenCalled();

    const callback = vi.fn();

    await createBucketInstance(callback);

    expect(callback).not.toBeCalled;
    await vi.waitFor(() =>
      expect(checkPromptMessageCompleted).toHaveBeenCalledOnce(),
    );

    expect(checkPromptMessageCompleted).toHaveBeenCalledWith("foo", "123");
  });

  test("propagates prompt to the callback", async () => {
    const callback = vi.fn();

    await createBucketInstance(callback);
    await vi.waitUntil(() => callback.mock.calls.length > 0);

    await vi.waitUntil(() => events.length > 1);

    expect(events).toEqual(["received", "shown"]);

    expect(callback).toBeCalledTimes(1);
    expect(callback).toBeCalledWith(
      {
        question: "How are you?",
        showAfter: new Date(message.showAfter),
        showBefore: new Date(message.showBefore),
        promptId: "123",
        featureId: "456",
      },
      expect.anything(),
    );

    expect(markPromptMessageCompleted).not.toHaveBeenCalled();
  });

  test("propagates timed prompt to the callback", async () => {
    const callback = vi.fn();

    vi.useFakeTimers();
    vi.setSystemTime(message.showAfter - 500);

    await createBucketInstance(callback);

    expect(callback).not.toBeCalled();

    vi.runAllTimers();
    await vi.waitUntil(() => callback.mock.calls.length > 0);

    await vi.waitUntil(() => events.length > 1);

    expect(events).toEqual(["received", "shown"]);

    expect(callback).toBeCalledTimes(1);

    expect(markPromptMessageCompleted).not.toHaveBeenCalled();

    vi.clearAllTimers();
    vi.useRealTimers();
  });

  test("propagates prompt to the callback and reacts to dismissal", async () => {
    const callback: FeedbackPromptHandler = async (_, handlers) => {
      await handlers.reply(null);
    };

    await createBucketInstance(callback);

    await vi.waitUntil(() => events.length > 2);

    expect(events).toEqual(["received", "shown", "dismissed"]);

    expect(markPromptMessageCompleted).toHaveBeenCalledOnce();
    expect(markPromptMessageCompleted).toHaveBeenCalledWith(
      "foo",
      "123",
      new Date(message.showBefore),
    );
  });

  test("propagates prompt to the callback and reacts to feedback", async () => {
    const callback: FeedbackPromptHandler = async (_, handlers) => {
      await handlers.reply({
        companyId: "bar",
        score: 5,
        comment: "hello",
        question: "Cum esti?",
      });
    };

    await createBucketInstance(callback);

    await vi.waitUntil(() => events.length > 1);

    expect(events).toEqual(["received", "shown"]);
    expect(markPromptMessageCompleted).toHaveBeenCalledOnce();
    expect(markPromptMessageCompleted).toHaveBeenCalledWith(
      "foo",
      "123",
      new Date(message.showBefore),
    );
  });
});

describe(`sends "check" events `, () => {
  test("getFeatures() does not send `check` events", async () => {
    vi.spyOn(FeaturesClient.prototype, "sendCheckEvent");

    const client = new BucketClient({
      publishableKey: KEY,
      user: { id: "123" },
    });
    await client.initialize();

    expect(
      vi.mocked(FeaturesClient.prototype.sendCheckEvent),
    ).toHaveBeenCalledTimes(0);

    const featureA = client.getFeatures()?.featureA;

    expect(featureA?.isEnabled).toBe(true);
    expect(
      vi.mocked(FeaturesClient.prototype.sendCheckEvent),
    ).toHaveBeenCalledTimes(0);
  });

  describe("getFeature", async () => {
    afterEach(() => {
      vi.clearAllMocks();
    });

    it(`returns get the expected feature details`, async () => {
      const client = new BucketClient({
        publishableKey: KEY,
        user: { id: "uid" },
        company: { id: "cid" },
      });

      await client.initialize();

      expect(client.getFeature("featureA")).toStrictEqual({
        isEnabled: true,
<<<<<<< HEAD
        config: {},
=======
        config: { key: undefined, payload: undefined },
>>>>>>> f3848576
        track: expect.any(Function),
        requestFeedback: expect.any(Function),
      });

      expect(client.getFeature("featureB")).toStrictEqual({
        isEnabled: true,
        config: {
          key: "gpt3",
          payload: {
            model: "gpt-something",
            temperature: 0.5,
          },
        },
        track: expect.any(Function),
        requestFeedback: expect.any(Function),
      });

      expect(client.getFeature("featureC")).toStrictEqual({
        isEnabled: false,
<<<<<<< HEAD
        config: {},
=======
        config: { key: undefined, payload: undefined },
>>>>>>> f3848576
        track: expect.any(Function),
        requestFeedback: expect.any(Function),
      });
    });

    it(`sends check event when accessing "isEnabled"`, async () => {
      const sendCheckEventSpy = vi.spyOn(
        FeaturesClient.prototype,
        "sendCheckEvent",
      );
      const postSpy = vi.spyOn(HttpClient.prototype, "post");

      const client = new BucketClient({
        publishableKey: KEY,
        user: { id: "uid" },
        company: { id: "cid" },
      });
      await client.initialize();

      const featureA = client.getFeature("featureA");

      expect(sendCheckEventSpy).toHaveBeenCalledTimes(0);
      expect(featureA.isEnabled).toBe(true);

      expect(sendCheckEventSpy).toHaveBeenCalledTimes(1);
      expect(sendCheckEventSpy).toHaveBeenCalledWith({
        key: "featureA",
        value: true,
        version: 1,
      });

      expect(postSpy).toHaveBeenCalledWith({
        body: {
          action: "check",
          evalContext: {
            company: {
              id: "cid",
            },
            other: undefined,
            user: {
              id: "uid",
            },
          },
          evalResult: true,
          key: "featureA",
          targetingVersion: 1,
        },
        path: "features/events",
      });
    });

    it(`sends check event when accessing "config"`, async () => {
      const postSpy = vi.spyOn(HttpClient.prototype, "post");

      const client = new BucketClient({
        publishableKey: KEY,
        user: { id: "uid" },
      });

      await client.initialize();
      const featureB = client.getFeature("featureB");
      expect(featureB.config).toMatchObject({
        key: "gpt3",
      });

      expect(postSpy).toHaveBeenCalledWith({
        body: {
          action: "check",
          evalContext: {
            other: undefined,
            user: {
              id: "uid",
            },
          },
          evalResult: true,
          key: "featureB",
          targetingVersion: 11,
        },
        path: "features/events",
      });
    });

    it("sends check event for not-enabled features", async () => {
      // disabled features don't appear in the API response
      vi.spyOn(FeaturesClient.prototype, "sendCheckEvent");

      const client = new BucketClient({ publishableKey: KEY });
      await client.initialize();

      const nonExistentFeature = client.getFeature("non-existent");

      expect(
        vi.mocked(FeaturesClient.prototype.sendCheckEvent),
      ).toHaveBeenCalledTimes(0);
      expect(nonExistentFeature.isEnabled).toBe(false);

      expect(
        vi.mocked(FeaturesClient.prototype.sendCheckEvent),
      ).toHaveBeenCalledTimes(1);
      expect(
        vi.mocked(FeaturesClient.prototype.sendCheckEvent),
      ).toHaveBeenCalledWith({
        value: false,
        key: "non-existent",
        version: undefined,
      });
    });

    it("calls client.track with the featureId", async () => {
      const client = new BucketClient({ publishableKey: KEY });
      await client.initialize();

      const featureId1 = client.getFeature("featureId1");
      expect(featureId1).toStrictEqual({
        isEnabled: false,
        track: expect.any(Function),
        requestFeedback: expect.any(Function),
<<<<<<< HEAD
        config: {},
=======
        config: { key: undefined, payload: undefined },
>>>>>>> f3848576
      });

      vi.spyOn(client, "track");

      await featureId1.track();

      expect(client.track).toHaveBeenCalledWith("featureId1");
    });

    it("calls client.requestFeedback with the featureId", async () => {
      const client = new BucketClient({ publishableKey: KEY });
      await client.initialize();

      const featureId1 = client.getFeature("featureId1");
      expect(featureId1).toStrictEqual({
        isEnabled: false,
        track: expect.any(Function),
        requestFeedback: expect.any(Function),
<<<<<<< HEAD
        config: {},
=======
        config: { key: undefined, payload: undefined },
>>>>>>> f3848576
      });

      vi.spyOn(client, "requestFeedback");

      featureId1.requestFeedback({
        title: "Feedback",
      });

      expect(client.requestFeedback).toHaveBeenCalledWith({
        featureKey: "featureId1",
        title: "Feedback",
      });
    });
  });
});<|MERGE_RESOLUTION|>--- conflicted
+++ resolved
@@ -79,11 +79,7 @@
       isEnabled: false,
       track: expect.any(Function),
       requestFeedback: expect.any(Function),
-<<<<<<< HEAD
-      config: {},
-=======
       config: { key: undefined, payload: undefined },
->>>>>>> f3848576
     });
   });
 
@@ -414,11 +410,7 @@
 
       expect(client.getFeature("featureA")).toStrictEqual({
         isEnabled: true,
-<<<<<<< HEAD
-        config: {},
-=======
         config: { key: undefined, payload: undefined },
->>>>>>> f3848576
         track: expect.any(Function),
         requestFeedback: expect.any(Function),
       });
@@ -438,11 +430,7 @@
 
       expect(client.getFeature("featureC")).toStrictEqual({
         isEnabled: false,
-<<<<<<< HEAD
-        config: {},
-=======
         config: { key: undefined, payload: undefined },
->>>>>>> f3848576
         track: expect.any(Function),
         requestFeedback: expect.any(Function),
       });
@@ -560,11 +548,7 @@
         isEnabled: false,
         track: expect.any(Function),
         requestFeedback: expect.any(Function),
-<<<<<<< HEAD
-        config: {},
-=======
         config: { key: undefined, payload: undefined },
->>>>>>> f3848576
       });
 
       vi.spyOn(client, "track");
@@ -583,11 +567,7 @@
         isEnabled: false,
         track: expect.any(Function),
         requestFeedback: expect.any(Function),
-<<<<<<< HEAD
-        config: {},
-=======
         config: { key: undefined, payload: undefined },
->>>>>>> f3848576
       });
 
       vi.spyOn(client, "requestFeedback");
