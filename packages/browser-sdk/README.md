# Bucket Browser SDK

Basic client for Bucket.co. If you're using React, you'll be better off with the Bucket React SDK.

## Install

First find your `publishableKey` under [environment settings](https://app.bucket.co/envs/current/settings/app-environments) in Bucket.

The package can be imported or used directly in a HTML script tag:

A. Import module:

```typescript
import { BucketClient } from "@bucketco/browser-sdk";

const user = {
  id: 42,
  role: "manager",
};

const company = {
  id: 99,
  plan: "enterprise",
};

const bucketClient = new BucketClient({ publishableKey, user, company });

await bucketClient.initialize();

const {
  isEnabled,
  config: { payload: question },
  track,
  requestFeedback,
} = bucketClient.getFeature("huddle");

if (isEnabled) {
  // Show feature. When retrieving `isEnabled` the client automatically
  // sends a "check" event for the "huddle" feature which is shown in the
  // Bucket UI.

  // On usage, call `track` to let Bucket know that a user interacted with the feature
  track();

  // The `payload` is a user-supplied JSON in Bucket that is dynamically picked
  // out depending on the user/company.
  const question = payload?.question ?? "Tell us what you think of Huddles";

  // Use `requestFeedback` to create "Send feedback" buttons easily for specific
  // features. This is not related to `track` and you can call them individually.
  requestFeedback({ title: question });
}

// `track` just calls `bucketClient.track(<featureKey>)` to send an event using the same feature key
// You can also use `track` on the client directly to send any custom event.
bucketClient.track("huddle");

// similarly, `requestFeedback` just calls `bucketClient.requestFeedback({featureKey: <featureKey>})`
// which you can also call directly:
bucketClient.requestFeedback({ featureKey: "huddle" });
```

B. Script tag (client-side directly in html)

See [example/browser.html](https://github.com/bucketco/bucket-javascript-sdk/tree/main/packages/browser-sdk/example/browser.html) for a working example:

```html
<script src="https://cdn.jsdelivr.net/npm/@bucketco/browser-sdk@2"></script>
<script>
  const bucket = new BucketBrowserSDK.BucketClient({
    publishableKey: "publishableKey",
    user: { id: "42" },
    company: { id: "1" },
  });

  bucket.initialize().then(() => {
    console.log("Bucket initialized");
    document.getElementById("loading").style.display = "none";
    document.getElementById("start-huddle").style.display = "block";
  });
</script>
<span id="loading">Loading...</span>
<button
  id="start-huddle"
  style="display: none"
  onClick="bucket.track('Started huddle')"
>
  Click me
</button>
```

### Init options

Supply these to the constructor call:

```typescript
type Configuration = {
  logger: console; // by default only logs warn/error, by passing `console` you'll log everything
  apiBaseUrl?: "https://front.bucket.co";
  sseBaseUrl?: "https://livemessaging.bucket.co";
  feedback?: undefined; // See FEEDBACK.md
  enableTracking?: true; // set to `false` to stop sending track events and user/company updates to Bucket servers. Useful when you're impersonating a user
  featureOptions?: {
    fallbackFeatures?:
      | string[]
      | Record<string, { key: string; payload: any } | true>; // Enable these features if unable to contact bucket.co. Can be a list of feature keys or a record with configuration values
    timeoutMs?: number; // Timeout for fetching features (default: 5000ms)
    staleWhileRevalidate?: boolean; // Revalidate in the background when cached features turn stale to avoid latency in the UI (default: false)
    staleTimeMs?: number; // at initialization time features are loaded from the cache unless they have gone stale. Defaults to 0 which means the cache is disabled. Increase in the case of a non-SPA
    expireTimeMs?: number; // In case we're unable to fetch features from Bucket, cached/stale features will be used instead until they expire after `expireTimeMs`. Default is 30 days
  };
};
```

### Feature toggles

Bucket determines which features are active for a given user/company. The user/company is given in the BucketClient constructor.

If you supply `user` or `company` objects, they must include at least the `id` property otherwise they will be ignored in their entirety.
In addition to the `id`, you must also supply anything additional that you want to be able to evaluate feature targeting rules against.

Attributes cannot be nested (multiple levels) and must be either strings, integers or booleans.
Some attributes are special and used in Bucket UI:

<<<<<<< HEAD
- `name` is used to display name for `user`/`company`,
- `email` is accepted for `user`s and will be highlighted in the Bucket UI if available,
- `avatar` can be provided for both `user` and `company` and should be an URL to an image.
=======
- `name` -- display name for `user`/`company`,
- `email` -- is accepted for `user`s and will be highlighted in the Bucket UI if available,
- `avatar` -- can be provided for both `user` and `company` and should be an URL to an image.
>>>>>>> 62b55a86

```ts
const bucketClient = new BucketClient({
  publishableKey,
  user: {
    id: "user_123",
    name: "John Doe",
    email: "john@acme.com"
    avatar: "https://example.com/images/udsy6363"
  },
  company: {
    id: "company_123",
    name: "Acme, Inc",
    avatar: "https://example.com/images/31232ds"
  },
});
```

To retrieve features along with their targeting information, use `getFeature(key: string)`:

```ts
const huddle = bucketClient.getFeature("huddle");
// {
//   isEnabled: true,
//   config: { key: "zoom", payload: { ... } },
//   track: () => Promise<Response>
//   requestFeedback: (options: RequestFeedbackData) => void
// }
```

You can use `getFeatures()` to retrieve all enabled features currently.

```ts
const features = bucketClient.getFeatures();
// {
//   huddle: {
//     isEnabled: true,
//     targetingVersion: 42,
//     config: ...
//   }
// }
```

`getFeatures()` is meant to be more low-level than `getFeature()` and it typically used
by down-stream clients, like the React SDK.

Note that accessing `isEnabled` on the object returned by `getFeatures` does not automatically
generate a `check` event, contrary to the `isEnabled` property on the object returned by `getFeature`.

### Feature Overrides

You can override feature flags locally for testing purposes using `setFeatureOverride`:

```ts
// Override a feature to be enabled
bucketClient.setFeatureOverride("huddle", true);

// Override a feature to be disabled
bucketClient.setFeatureOverride("huddle", false);

// Remove the override
bucketClient.setFeatureOverride("huddle", null);

// Get current override value
const override = bucketClient.getFeatureOverride("huddle"); // returns boolean | null
```

Feature overrides are persisted in `localStorage` and will be restored when the page is reloaded.

### Feature Updates

You can listen for feature updates using `onFeaturesUpdated`:

```ts
// Register a callback for feature updates
const unsubscribe = bucketClient.onFeaturesUpdated(() => {
  console.log("Features were updated");
});

// Later, stop listening for updates
unsubscribe();
```

> [!NOTE]
> Note that the callback may be called even if features haven't actually changed.

### Remote config

Similar to `isEnabled`, each feature has a `config` property. This configuration is managed from within Bucket.
It is managed similar to the way access to features is managed, but instead of the binary `isEnabled` you can have
multiple configuration values which are given to different user/companies.

```ts
const features = bucketClient.getFeatures();
// {
//   huddle: {
//     isEnabled: true,
//     targetingVersion: 42,
//     config: {
//       key: "gpt-3.5",
//       payload: { maxTokens: 10000, model: "gpt-3.5-beta1" }
//     }
//   }
// }
```

The `key` is always present while the `payload` is a optional JSON value for arbitrary configuration needs.
If feature has no configuration or, no configuration value was matched against the context, the `config` object
will be empty, thus, `key` will be `undefined`. Make sure to check against this case when trying to use the
configuration in your application.

Just as `isEnabled`, accessing `config` on the object returned by `getFeatures` does not automatically
generate a `check` event, contrary to the `config` property on the object returned by `getFeature`.

### Tracking feature usage

The `track` function lets you send events to Bucket to denote feature usage.
By default Bucket expects event names to align with the feature keys, but
you can customize it as you wish.

```ts
bucketClient.track("huddle", { voiceHuddle: true });
```

### Updating user/company/other context

Attributes given for the user/company/other context in the BucketClient constructor can be updated for use in feature targeting evaluation with the `updateUser()`, `updateCompany()` and `updateOtherContext()` methods.
They return a promise which resolves once the features have been re-evaluated follow the update of the attributes.

The following shows how to let users self-opt-in for a new feature. The feature must have the rule `voiceHuddleOptIn IS true` set in the Bucket UI.

```ts
// toggle opt-in for the voiceHuddle feature:
const { isEnabled } = bucketClient.getFeature("voiceHuddle");
// this toggles the feature on/off. The promise returns once feature targeting has been
// re-evaluated.
await bucketClient.updateUser({ voiceHuddleOptIn: (!isEnabled).toString() });
```

> [!NOTE] > `user`/`company` attributes are also stored remotely on the Bucket servers and will automatically be used to evaluate feature targeting if the page is refreshed.

### Qualitative feedback

Bucket can collect qualitative feedback from your users in the form of a [Customer Satisfaction Score](https://en.wikipedia.org/wiki/Customer_satisfaction) and a comment.

#### Automated feedback collection

The Bucket Browser SDK comes with automated feedback collection mode enabled by default, which lets the Bucket service ask your users for feedback for relevant features just after they've used them.

> [!NOTE]
> To get started with automatic feedback collection, make sure you've set `user` in the `BucketClient` constructor.

Automated feedback surveys work even if you're not using the SDK to send events to Bucket.
It works because the Bucket Browser SDK maintains a live connection to Bucket's servers and can automatically show a feedback prompt whenever the Bucket servers determines that an event should trigger a prompt - regardless of how this event is sent to Bucket.

You can find all the options to make changes to the default behavior in the [Bucket feedback documentation](./FEEDBACK.md).

#### Bucket feedback UI

Bucket can assist you with collecting your user's feedback by offering a pre-built UI, allowing you to get started with minimal code and effort.

![image](https://github.com/bucketco/bucket-javascript-sdk/assets/34348/c387bac1-f2e2-4efd-9dda-5030d76f9532)

[Read the Bucket feedback UI documentation](./FEEDBACK.md)

#### Bucket feedback SDK

Feedback can be submitted to Bucket using the SDK:

```ts
bucketClient.feedback({
  featureId: "my_feature_id", // String (required), copy from Feature feedback tab
  score: 5, // Number: 1-5 (optional)
  comment: "Absolutely stellar work!", // String (optional)
});
```

### Bucket feedback API

If you are not using the Bucket Browser SDK, you can still submit feedback using the HTTP API.

See details in [Feedback HTTP API](https://docs.bucket.co/reference/http-tracking-api#feedback)

### Event listeners

Event listeners allow for capturing various events occurring in the `BucketClient`. This is useful to build integrations with other system or for various debugging purposes. There are 5 kinds of events:

- FeaturesUpdated
- User
- Company
- Check
- Track

Use the `on()` method to add an event listener to respond to certain events. See the API reference for details on each hook.

```ts
import { BucketClient, CheckEvent, RawFeatures } from "@bucketco/browser-sdk";

const client = new BucketClient({
  // options
});

// or add the hooks after construction:
const unsub = client.on("enabledCheck", (check: CheckEvent) =>
  console.log(`Check event ${check}`),
);
// use the returned function to unsubscribe, or call `off()` with the same arguments again
unsub();
```

### Zero PII

The Bucket Browser SDK doesn't collect any metadata and HTTP IP addresses are _not_ being stored.

For tracking individual users, we recommend using something like database ID as userId, as it's unique and doesn't include any PII (personal identifiable information). If, however, you're using e.g. email address as userId, but prefer not to send any PII to Bucket, you can hash the sensitive data before sending it to Bucket:

```ts
import bucket from "@bucketco/browser-sdk";
import { sha256 } from "crypto-hash";

bucket.user(await sha256("john_doe"));
```

### Use of cookies

The Bucket Browser SDK uses a couple of cookies to support automated feedback surveys. These cookies are not used for tracking purposes and thus should not need to appear in cookie consent forms.

The two cookies are:

- `bucket-prompt-${userId}`: store the last automated feedback prompt message ID received to avoid repeating surveys
- `bucket-token-${userId}`: caching a token used to connect to Bucket's live messaging infrastructure that is used to deliver automated feedback surveys in real time.

### TypeScript

Types are bundled together with the library and exposed automatically when importing through a package manager.

## Content Security Policy (CSP)

If you are running with strict Content Security Policies active on your website, you will need to enable these directives in order to use the SDK:

| Directive   | Values                                                             | Reason                                                                                                                                   |
| ----------- | ------------------------------------------------------------------ | ---------------------------------------------------------------------------------------------------------------------------------------- |
| connect-src | [https://front.bucket.co](https://front.bucket.co)                 | Basic functionality`                                                                                                                     |
| connect-src | [https://livemessaging.bucket.co](https://livemessaging.bucket.co) | Server sent events for use in automated feedback surveys, which allows for automatically collecting feedback when a user used a feature. |
| style-src   | 'unsafe-inline'                                                    | The feedback UI is styled with inline styles. Not having this directive results unstyled HTML elements.                                  |

If you are including the Bucket tracking SDK with a `<script>`-tag from `jsdelivr.net` you will also need:

| Directive       | Values                                               | Reason                          |
| --------------- | ---------------------------------------------------- | ------------------------------- |
| script-src-elem | [https://cdn.jsdelivr.net](https://cdn.jsdelivr.net) | Loads the Bucket SDK from a CDN |

## License

<<<<<<< HEAD
Copyright (c) 2025 Bucket ApS
=======
> MIT License
> Copyright (c) 2025 Bucket ApS
>>>>>>> 62b55a86
<|MERGE_RESOLUTION|>--- conflicted
+++ resolved
@@ -122,15 +122,9 @@
 Attributes cannot be nested (multiple levels) and must be either strings, integers or booleans.
 Some attributes are special and used in Bucket UI:
 
-<<<<<<< HEAD
-- `name` is used to display name for `user`/`company`,
-- `email` is accepted for `user`s and will be highlighted in the Bucket UI if available,
-- `avatar` can be provided for both `user` and `company` and should be an URL to an image.
-=======
 - `name` -- display name for `user`/`company`,
 - `email` -- is accepted for `user`s and will be highlighted in the Bucket UI if available,
 - `avatar` -- can be provided for both `user` and `company` and should be an URL to an image.
->>>>>>> 62b55a86
 
 ```ts
 const bucketClient = new BucketClient({
@@ -385,9 +379,5 @@
 
 ## License
 
-<<<<<<< HEAD
-Copyright (c) 2025 Bucket ApS
-=======
 > MIT License
-> Copyright (c) 2025 Bucket ApS
->>>>>>> 62b55a86
+> Copyright (c) 2025 Bucket ApS