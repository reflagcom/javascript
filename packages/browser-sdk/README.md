# Bucket Browser SDK

Basic client for Bucket.co. If you're using React, you'll be better off with the Bucket React SDK.

## Install

The package can be imported or used direclty in a HTML script tag:

A. Import module

```ts
import bucket from "@bucketco/browser-sdk";

const user = {
  id: 42,
  role: "manager",
};

const company = {
  id: 99,
  plan: "enterprise",
};

const bucketClient = new BucketClient(publishableKey, { user, company });

await bucketClient.initialize();

const { huddle } = bucketClient.getFeatures();

if (huddle) {
  // show feature
}

// on feature usage, send an event using the same feature key
// to get feature usage tracked automatically.
// You can also use `track` to send any custom event.
bucketClient.track("huddle");
```

B. Script tag (client-side directly in html)

See [example/browser.html](example/browser.html) for a working example:

```html
<script src="https://cdn.jsdelivr.net/npm/@bucketco/browser-sdk@1"></script>
<script>
  const bucket = new BucketBrowserSDK.BucketClient("123", {
    user: { id: "42" },
    company: { id: "1" },
  });

  bucket.initialize().then(() => {
    console.log("Bucket initialized");
    document.getElementById("loading").style.display = "none";
    document.getElementById("start-huddle").style.display = "block";
  });
</script>
<span id="loading">Loading...</span>
<button
  id="start-huddle"
  style="display: none"
  onClick="bucket.track('Started huddle')"
>
  Click me
</button>
```

### Init options

Supply these to the constructor call (3rd argument)

```ts
{
  logger: console, // by default only logs warn/error, by passing `console` you'll log everything
  host?: "https://front.bucket.co",
  sseHost?: "https://livemessaging.bucket.co"
  feedback?: undefined // See FEEDBACK.md
  featureOptions?: {
    fallbackFeatures?: string[]; // Enable these features if unable to contact bucket.co
    timeoutMs?: number; // Timeout for fetching features
    staleWhileRevalidate?: boolean; // Revalidate in the background when cached features turn stale to avoid latency in the UI
    failureRetryAttempts?: number | false; // Cache a negative response after `failureRetryAttempts` attempts to avoid latency in the UI
  };
}
```

### Feature toggles

Bucket can determine which features are active for a given context. The context is given in the BucketClient constructor.

The context should take the form of `{ user: { id }, company: { id } }` plus anything additional you want to be able to evaluate feature targeting rules against.

```ts
const bucketClient = new BucketClient(
  publishableKey,
  context: {
    user: { id: "user_123", role: "manager" },
    company: { id: "company_123", plan: "enterprise" },
  },
);
await bucketClient.initialize()

bucketClient.getFeatures()
// {
//   "huddle": true,
//   "message": true
// }

if(bucketClient.getFeatures().huddle) {
  ...
}
```

### Qualitative feedback

Bucket can collect qualitative feedback from your users in the form of a [Customer Satisfaction Score](https://en.wikipedia.org/wiki/Customer_satisfaction) and a comment.

#### Automated feedback collection

The Bucket Browser SDK comes with automated feedback collection mode enabled by default, which lets the Bucket service ask your users for feedback for relevant features just after they've used them.

Note: To get started with automatic feedback collection, make sure you've set `user` in the `BucketClient` constructor.

Automated feedback surveys work even if you're not using the SDK to send events to Bucket.
It works because the Bucket Browser SDK maintains a live connection to Bucket's servers and can automatically show a feedback prompt whenever the Bucket servers determines that an event should trigger a prompt - regardless of how this event is sent to Bucket.

You can find all the options to make changes to the default behavior in the [Bucket feedback documentation](./FEEDBACK.md).

#### Bucket feedback UI

Bucket can assist you with collecting your user's feedback by offering a pre-built UI, allowing you to get started with minimal code and effort.

![image](https://github.com/bucketco/bucket-javascript-sdk/assets/34348/c387bac1-f2e2-4efd-9dda-5030d76f9532)

[Read the Bucket feedback UI documentation](./FEEDBACK.md)

#### Bucket feedback SDK

Feedback can be submitted to Bucket using the SDK:

```js
bucketClient.feedback({
  featureId: "my_feature_id", // String (required), copy from Feature feedback tab
  score: 5, // Number: 1-5 (optional)
  comment: "Absolutely stellar work!", // String (optional)
});
```

#### Bucket feedback API

If you are not using the Bucket Browser SDK, you can still submit feedback using the HTTP API.

See details in [Feedback HTTP API](https://docs.bucket.co/reference/http-tracking-api#feedback)

### Zero PII

The Bucket Browser SDK doesn't collect any metadata and HTTP IP addresses are _not_ being stored.

For tracking individual users, we recommend using something like database ID as userId, as it's unique and doesn't include any PII (personal identifiable information). If, however, you're using e.g. email address as userId, but prefer not to send any PII to Bucket, you can hash the sensitive data before sending it to Bucket:

```
import bucket from "@bucketco/browser-sdk";
import { sha256 } from 'crypto-hash';

bucket.user(await sha256("john_doe"));
```

### Use of cookies

The Bucket Browser SDK uses a couple of cookies to support automated feedback surveys. These cookies are not used for tracking purposes and thus should not need to appear in cookie consent forms.

The two cookies are:

- `bucket-prompt-${userId}`: store the last automated feedback prompt message ID received to avoid repeating surveys
- `bucket-token-${userId}`: caching a token used to connect to Bucket's live messaging infrastructure that is used to deliver automated feedback surveys in real time.

### Custom attributes

You can pass attributes as a object literal to the `user`, `company` and `track` methods (2nd argument).
Attributes cannot be nested (multiple levels) and must be either strings, integers or booleans.

Built-in attributes:

- `name` (display name for user/company)

### Context

You can supply additional `context` to `group`, `user` and `event` calls.

#### context.active

By default, sending `group`, `user` and `event` calls automatically update the given user/company "Last seen" property.
You can control if "Last seen" should be updated when the events are sent by setting `context.active=false` to avoid updating last seen.
This is often useful if you have a background job that goes through a set of companies just to update their attributes or similar

```typescript
// set current company without updating last seen.
bucket.company("acme_inc", { name: "Acme Inc", plan: "pro" }, "john_doe", {
  active: false,
});
```

### Persisting users

**Usage in the browser** (imported or script tag):
Once you call `user`, the userId will be persisted so you don't have to supply userId to each subsequent `company` and `track` calls.
This is practical for client-side usage where a session always is a single user.

**Usage in node.js**
User persistence is disabled by default when imported in node.js to avoid that companies or events are tied to the wrong user by mistake. This is because your server is (usually) not in a single user context.
Instead, you should provide the userId to each call, as the 3rd argument to `company` and `track`.

### Typescript

Types are bundled together with the library and exposed automatically when importing through a package manager.

## Content Security Policy (CSP)

If you are running with strict Content Security Policies active on your website, you will need to enable these directives in order to use the SDK:

<<<<<<< HEAD
| Directive   | Values                          | Module                     | Reason                                                                                                                                                |
| ----------- | ------------------------------- | -------------------------- | ----------------------------------------------------------------------------------------------------------------------------------------------------- |
| connect-src | https://tracking.bucket.co      | tracking                   | Used for all tracking methods: `bucket.user()`, `bucket.company()`, `bucket.track()` and `bucket.feedback()`                                          |
| connect-src | https://livemessaging.bucket.co | Automated Feedback Surveys | Server sent events from the Bucket Automated Feedback Surveys service, which allows for automatically collecting feedback when a user used a feature. |
| style-src   | 'unsafe-inline'                 | feedback UI                | The feedback UI is styled with inline styles. Not having this directive results unstyled HTML elements.                                               |
=======
| Directive   | Values                          | Reason                                                                                                                                                |
| ----------- | ------------------------------- | ----------------------------------------------------------------------------------------------------------------------------------------------------- |
| connect-src | https://front.bucket.co         | Basic functionality`                                                                                                                                  |
| connect-src | https://livemessaging.bucket.co | Server sent events from the Bucket Automated Feedback Surveys service, which allows for automatically collecting feedback when a user used a feature. |
| style-src   | 'unsafe-inline'                 | The feedback UI is styled with inline styles. Not having this directive results unstyled HTML elements.                                               |
>>>>>>> 2eb09aa0

If you are including the Bucket tracking SDK with a `<script>`-tag from `jsdelivr.net` you will also need:

| Directive       | Values                   | Reason                          |
| --------------- | ------------------------ | ------------------------------- |
| script-src-elem | https://cdn.jsdelivr.net | Loads the Bucket SDK from a CDN |

# License

MIT License

Copyright (c) 2024 Bucket ApS<|MERGE_RESOLUTION|>--- conflicted
+++ resolved
@@ -218,19 +218,11 @@
 
 If you are running with strict Content Security Policies active on your website, you will need to enable these directives in order to use the SDK:
 
-<<<<<<< HEAD
-| Directive   | Values                          | Module                     | Reason                                                                                                                                                |
-| ----------- | ------------------------------- | -------------------------- | ----------------------------------------------------------------------------------------------------------------------------------------------------- |
-| connect-src | https://tracking.bucket.co      | tracking                   | Used for all tracking methods: `bucket.user()`, `bucket.company()`, `bucket.track()` and `bucket.feedback()`                                          |
-| connect-src | https://livemessaging.bucket.co | Automated Feedback Surveys | Server sent events from the Bucket Automated Feedback Surveys service, which allows for automatically collecting feedback when a user used a feature. |
-| style-src   | 'unsafe-inline'                 | feedback UI                | The feedback UI is styled with inline styles. Not having this directive results unstyled HTML elements.                                               |
-=======
-| Directive   | Values                          | Reason                                                                                                                                                |
-| ----------- | ------------------------------- | ----------------------------------------------------------------------------------------------------------------------------------------------------- |
-| connect-src | https://front.bucket.co         | Basic functionality`                                                                                                                                  |
-| connect-src | https://livemessaging.bucket.co | Server sent events from the Bucket Automated Feedback Surveys service, which allows for automatically collecting feedback when a user used a feature. |
-| style-src   | 'unsafe-inline'                 | The feedback UI is styled with inline styles. Not having this directive results unstyled HTML elements.                                               |
->>>>>>> 2eb09aa0
+| Directive   | Values                          | Reason                                                                                                                                   |
+| ----------- | ------------------------------- | ---------------------------------------------------------------------------------------------------------------------------------------- |
+| connect-src | https://front.bucket.co         | Basic functionality`                                                                                                                     |
+| connect-src | https://livemessaging.bucket.co | Server sent events for use in automated feedback surveys, which allows for automatically collecting feedback when a user used a feature. |
+| style-src   | 'unsafe-inline'                 | The feedback UI is styled with inline styles. Not having this directive results unstyled HTML elements.                                  |
 
 If you are including the Bucket tracking SDK with a `<script>`-tag from `jsdelivr.net` you will also need:
 
