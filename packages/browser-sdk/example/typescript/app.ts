import { BucketClient, CheckEvent, RawFeatures } from "../../src";

const urlParams = new URLSearchParams(window.location.search);
const publishableKey = urlParams.get("publishableKey");
const featureKey = urlParams.get("featureKey") ?? "huddles";

if (!publishableKey) {
  throw Error("publishableKey is missing");
}

const bucket = new BucketClient({
  publishableKey,
  user: { id: "42" },
  company: { id: "1" },
  toolbar: {
    show: true,
    position: { placement: "bottom-right" },
  },
<<<<<<< HEAD
  hooks: [
    {
      type: "check-is-enabled",
      handler: (check: CheckEvent) => console.log("Check event for", check.key),
    },
  ],
=======
>>>>>>> 1e21da8c
});

document
  .getElementById("startHuddle")
  ?.addEventListener("click", () => bucket.track(featureKey));
document.getElementById("giveFeedback")?.addEventListener("click", (event) =>
  bucket.requestFeedback({
    featureKey,
    position: { type: "POPOVER", anchor: event.currentTarget as HTMLElement },
  }),
);

bucket.initialize().then(() => {
  console.log("Bucket initialized");
  const loadingElem = document.getElementById("loading");
  if (loadingElem) loadingElem.style.display = "none";
});

<<<<<<< HEAD
bucket.on("features-updated", (features: RawFeatures) => {
=======
bucket.on("featuresUpdated", (features: RawFeatures) => {
>>>>>>> 1e21da8c
  const { isEnabled } = features[featureKey];

  const startHuddleElem = document.getElementById("start-huddle");
  if (isEnabled) {
    // show the start-huddle button
    if (startHuddleElem) startHuddleElem.style.display = "block";
  } else {
    // hide the start-huddle button
    if (startHuddleElem) startHuddleElem.style.display = "none";
  }
});<|MERGE_RESOLUTION|>--- conflicted
+++ resolved
@@ -16,15 +16,6 @@
     show: true,
     position: { placement: "bottom-right" },
   },
-<<<<<<< HEAD
-  hooks: [
-    {
-      type: "check-is-enabled",
-      handler: (check: CheckEvent) => console.log("Check event for", check.key),
-    },
-  ],
-=======
->>>>>>> 1e21da8c
 });
 
 document
@@ -43,11 +34,7 @@
   if (loadingElem) loadingElem.style.display = "none";
 });
 
-<<<<<<< HEAD
-bucket.on("features-updated", (features: RawFeatures) => {
-=======
 bucket.on("featuresUpdated", (features: RawFeatures) => {
->>>>>>> 1e21da8c
   const { isEnabled } = features[featureKey];
 
   const startHuddleElem = document.getElementById("start-huddle");
