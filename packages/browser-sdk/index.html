<!doctype html>
<html lang="en">
  <head>
    <meta charset="UTF-8" />
    <link rel="icon" type="image/svg+xml" href="/vite.svg" />
    <meta name="viewport" content="width=device-width, initial-scale=1.0" />
    <meta name="color-scheme" content="light dark" />
    <title>Reflag Browser SDK</title>
  </head>
  <body style="background-color: black">
    <div id="app"></div>
    <span id="loading">Loading...</span>

    <script>
      const urlParams = new URLSearchParams(window.location.search);
      const publishableKey = urlParams.get("publishableKey");
      const flagKey = urlParams.get("flagKey") ?? "huddles";
    </script>
    <style>
      body {
        font-family: sans-serif;
      }
      #start-huddle {
        border: 1px solid black;
        padding: 10px;
      }
    </style>
    <div id="start-huddle" style="display: none">
      <button
<<<<<<< HEAD
        onClick="bucket.requestFeedback({featureKey, requireSatisfactionScore: false, position: {type: 'POPOVER', anchor: event.currentTarget}})"
=======
        onClick="reflag.requestFeedback({flagKey, position: {type: 'POPOVER', anchor: event.currentTarget}})"
>>>>>>> 0443d1c2
      >
        Give feedback!
      </button>
      <button onClick="reflag.track(flagKey)">Start huddle</button>
    </div>

    <script type="module">
      import { ReflagClient } from "./src/index.ts";

      window.reflag = new ReflagClient({
        publishableKey,
        user: { id: "42" },
        company: { id: "1" },
        toolbar: {
          show: true,
          position: {
            placement: "bottom-right",
          },
        },
      });

      reflag.initialize().then(() => {
        console.log("Reflag initialized");
        document.getElementById("loading").style.display = "none";
      });

      reflag.on("check", (check) =>
        console.log(`Check event for ${check.key}`),
      );

      reflag.on("flagsUpdated", (flags) => {
        console.log("Flags updated");
        const flag = reflag.getFlag(flagKey);

        const startHuddleElem = document.getElementById("start-huddle");
        if (flag.isEnabled) {
          // show the start-huddle button
          if (startHuddleElem) startHuddleElem.style.display = "block";
        } else {
          // hide the start-huddle button
          if (startHuddleElem) startHuddleElem.style.display = "none";
        }
      });
    </script>
  </body>
</html><|MERGE_RESOLUTION|>--- conflicted
+++ resolved
@@ -27,11 +27,7 @@
     </style>
     <div id="start-huddle" style="display: none">
       <button
-<<<<<<< HEAD
-        onClick="bucket.requestFeedback({featureKey, requireSatisfactionScore: false, position: {type: 'POPOVER', anchor: event.currentTarget}})"
-=======
-        onClick="reflag.requestFeedback({flagKey, position: {type: 'POPOVER', anchor: event.currentTarget}})"
->>>>>>> 0443d1c2
+        onClick="bucket.requestFeedback({flagKey, requireSatisfactionScore: false, position: {type: 'POPOVER', anchor: event.currentTarget}})"
       >
         Give feedback!
       </button>
