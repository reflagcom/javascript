--- conflicted
+++ resolved
@@ -1,10 +1,6 @@
 {
   "name": "@bucketco/browser-sdk",
-<<<<<<< HEAD
-  "version": "2.5.2",
-=======
   "version": "3.0.0-alpha.5",
->>>>>>> 62b55a86
   "packageManager": "yarn@4.1.1",
   "license": "MIT",
   "repository": {
