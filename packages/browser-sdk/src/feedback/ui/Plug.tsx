--- conflicted
+++ resolved
@@ -5,13 +5,8 @@
 export const Plug: FunctionComponent = () => {
   return (
     <footer class="plug">
-<<<<<<< HEAD
       <a href="https://bucket.co" rel="noreferrer" target="_blank">
-        Powered by <Logo /> Bucket
-=======
-      <a href="https://bucket.co" target="_blank">
         Powered by <Logo height="10px" width="10px" /> Bucket
->>>>>>> 62b55a86
       </a>
     </footer>
   );
