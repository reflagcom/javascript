--- conflicted
+++ resolved
@@ -36,106 +36,6 @@
   onSubmit,
   onScoreSubmit,
 }) => {
-<<<<<<< HEAD
-  const arrowRef = useRef<HTMLDivElement>(null);
-  const anchor = position.type === "POPOVER" ? position.anchor : null;
-  const {
-    refs,
-    floatingStyles,
-    middlewareData,
-    placement: actualPlacement,
-  } = useFloating({
-    elements: {
-      reference: anchor,
-    },
-    transform: false,
-    whileElementsMounted: autoUpdate,
-    middleware: [
-      flip({
-        padding: 10,
-        mainAxis: true,
-        crossAxis: true,
-        fallbackAxisSideDirection: "end",
-      }),
-      shift(),
-      offset(8),
-      arrow({
-        element: arrowRef,
-      }),
-    ],
-  });
-
-  let unanchoredPosition: Position = {};
-  if (position.type === "DIALOG") {
-    const offsetY = parseOffset(position.offset?.y);
-    const offsetX = parseOffset(position.offset?.x);
-
-    switch (position.placement) {
-      case "top-left":
-        unanchoredPosition = {
-          top: offsetY,
-          left: offsetX,
-        };
-        break;
-      case "top-right":
-        unanchoredPosition = {
-          top: offsetY,
-          right: offsetX,
-        };
-        break;
-      case "bottom-left":
-        unanchoredPosition = {
-          bottom: offsetY,
-          left: offsetX,
-        };
-        break;
-      case "bottom-right":
-        unanchoredPosition = {
-          bottom: offsetY,
-          right: offsetX,
-        };
-        break;
-    }
-  }
-
-  const { x: arrowX, y: arrowY } = middlewareData.arrow ?? {};
-
-  const staticSide =
-    {
-      top: "bottom",
-      right: "left",
-      bottom: "top",
-      left: "right",
-    }[actualPlacement.split("-")[0]] || "bottom";
-
-  const arrowStyles = {
-    left: arrowX != null ? `${arrowX}px` : "",
-    top: arrowY != null ? `${arrowY}px` : "",
-    right: "",
-    bottom: "",
-    [staticSide]: "-4px",
-  };
-
-  const close = useCallback(() => {
-    const dialog = refs.floating.current as HTMLDialogElement | null;
-    dialog?.close();
-    onClose?.();
-  }, [onClose, refs.floating]);
-
-  const autoClose = useTimer({
-    enabled: position.type === "DIALOG",
-    initialDuration: INACTIVE_DURATION_MS,
-    onEnd: close,
-  });
-
-  const dismiss = useCallback(() => {
-    autoClose.stop();
-    close();
-    onDismiss?.();
-  }, [autoClose, close, onDismiss]);
-
-=======
->>>>>>> 62b55a86
   const [feedbackId, setFeedbackId] = useState<string | undefined>(undefined);
   const [scoreState, setScoreState] = useState<
     "idle" | "submitting" | "submitted"
@@ -162,103 +62,6 @@
     [feedbackId, onScoreSubmit],
   );
 
-<<<<<<< HEAD
-  useEffect(() => {
-    // Only enable 'quick dismiss' for popovers
-    if (position.type === "MODAL" || position.type === "DIALOG") return;
-
-    const escapeHandler = (e: KeyboardEvent) => {
-      if (e.key == "Escape") {
-        dismiss();
-      }
-    };
-
-    const clickOutsideHandler = (e: MouseEvent) => {
-      if (
-        !(e.target instanceof Element) ||
-        !e.target.closest(`#${feedbackContainerId}`)
-      ) {
-        dismiss();
-      }
-    };
-
-    const observer = new MutationObserver((mutations) => {
-      if (position.anchor === null) return;
-
-      mutations.forEach((mutation) => {
-        const removedNodes = Array.from(mutation.removedNodes);
-        const hasBeenRemoved = removedNodes.some((node) => {
-          return node === position.anchor || node.contains(position.anchor);
-        });
-
-        if (hasBeenRemoved) {
-          autoClose.stop();
-          close();
-        }
-      });
-    });
-
-    window.addEventListener("mousedown", clickOutsideHandler);
-    window.addEventListener("keydown", escapeHandler);
-    observer.observe(document.body, {
-      subtree: true,
-      childList: true,
-    });
-
-    return () => {
-      window.removeEventListener("mousedown", clickOutsideHandler);
-      window.removeEventListener("keydown", escapeHandler);
-      observer.disconnect();
-    };
-    // eslint-disable-next-line react-hooks/exhaustive-deps -- disabled due to cast for anchor
-  }, [autoClose, close, dismiss, position.type, (position as any).anchor]);
-
-  return (
-    <>
-      <style dangerouslySetInnerHTML={{ __html: styles }} />
-      <dialog
-        ref={refs.setFloating}
-        class={[
-          "dialog",
-          position.type === "MODAL"
-            ? "modal"
-            : position.type === "POPOVER"
-              ? "anchored"
-              : `unanchored unanchored-${position.placement}`,
-          actualPlacement,
-        ].join(" ")}
-        style={anchor ? floatingStyles : unanchoredPosition}
-      >
-        <FeedbackForm
-          key={key}
-          openWithCommentVisible={openWithCommentVisible}
-          question={title}
-          scoreState={scoreState}
-          t={{ ...DEFAULT_TRANSLATIONS, ...translations }}
-          onInteraction={autoClose.stop}
-          onScoreSubmit={submitScore}
-          onSubmit={submit}
-        />
-
-        <button class="close" onClick={dismiss}>
-          {!autoClose.stopped && autoClose.elapsedFraction > 0 && (
-            <RadialProgress
-              diameter={28}
-              progress={1.0 - autoClose.elapsedFraction}
-            />
-          )}
-          <Close />
-        </button>
-
-        {anchor && (
-          <div
-            ref={arrowRef}
-            class={["arrow", actualPlacement].join(" ")}
-            style={arrowStyles}
-          />
-        )}
-      </dialog>
-=======
   const { isOpen, close } = useDialog({ onClose, initialValue: true });
 
   const autoClose = useTimer({
@@ -277,23 +80,23 @@
     <>
       <style dangerouslySetInnerHTML={{ __html: styles }}></style>
       <Dialog
+        key={key}
+        close={close}
+        containerId={feedbackContainerId}
         isOpen={isOpen}
-        containerId={feedbackContainerId}
-        key={key}
         position={position}
-        close={close}
         onDismiss={onDismiss}
       >
         <>
           <FeedbackForm
+            key={key}
+            openWithCommentVisible={openWithCommentVisible}
+            question={title}
+            scoreState={scoreState}
             t={{ ...DEFAULT_TRANSLATIONS, ...translations }}
-            key={key}
-            question={title}
-            openWithCommentVisible={openWithCommentVisible}
+            onInteraction={autoClose.stop}
+            onScoreSubmit={submitScore}
             onSubmit={submit}
-            onScoreSubmit={submitScore}
-            scoreState={scoreState}
-            onInteraction={autoClose.stop}
           />
 
           <button class="close" onClick={dismiss}>
@@ -307,7 +110,6 @@
           </button>
         </>
       </Dialog>
->>>>>>> 62b55a86
     </>
   );
 };