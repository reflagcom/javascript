import { FeaturesClient, FeaturesOptions } from "./feature/features";
import {
  Feedback,
  feedback,
  FeedbackOptions as FeedbackOptions,
  LiveSatisfaction,
  RequestFeedbackOptions,
} from "./feedback/feedback";
import * as feedbackLib from "./feedback/ui";
import { API_HOST, SSE_REALTIME_HOST } from "./config";
import { BucketContext } from "./context";
import { HttpClient } from "./httpClient";
import { Logger, loggerWithPrefix, quietConsoleLogger } from "./logger";
import { AblySSEConn } from "./sse";

const isMobile = typeof window !== "undefined" && window.innerWidth < 768;

export type User = {
  userId: string;
  attributes?: {
    name?: string;
    [key: string]: any;
  };
  context?: PayloadContext;
};

export type Company = {
  userId: string;
  companyId: string;
  attributes?: {
    name?: string;
    [key: string]: any;
  };
  context?: PayloadContext;
};

export type TrackedEvent = {
  event: string;
  userId: string;
  companyId?: string;
  attributes?: Record<string, any>;
  context?: PayloadContext;
};

export type PayloadContext = {
  active?: boolean;
};

interface Config {
  host: string;
  sseHost: string;
}

export interface InitOptions {
  logger?: Logger;
  host?: string;
  sseHost?: string;
  feedback?: FeedbackOptions;
  features?: FeaturesOptions;
  sdkVersion?: string;
}

const defaultConfig: Config = {
  host: API_HOST,
  sseHost: SSE_REALTIME_HOST,
};

export class BucketClient {
  private publishableKey: string;
  private context: BucketContext;
  private config: Config;
  private requestFeedbackOptions: Partial<RequestFeedbackOptions>;
  private logger: Logger;
  private httpClient: HttpClient;

<<<<<<< HEAD
  private flagsClient: FlagsClient;
  private sseConn: AblySSEConn;
=======
  private liveSatisfaction: LiveSatisfaction | undefined;
  private featuresClient: FeaturesClient;
>>>>>>> c7720a5a

  constructor(
    publishableKey: string,
    context?: BucketContext,
    opts?: InitOptions,
  ) {
    this.publishableKey = publishableKey;
    this.logger =
      opts?.logger ?? loggerWithPrefix(quietConsoleLogger, "[Bucket]");
    this.context = context ?? {};

    this.config = {
      host: opts?.host ?? defaultConfig.host,
      sseHost: opts?.sseHost ?? defaultConfig.sseHost,
    } satisfies Config;

    this.requestFeedbackOptions = {
      position: opts?.feedback?.ui?.position,
      translations: opts?.feedback?.ui?.translations,
    };

    this.httpClient = new HttpClient(publishableKey, {
      baseUrl: this.config.host,
      sdkVersion: opts?.sdkVersion,
    });

<<<<<<< HEAD
    this.sseConn = new AblySSEConn(
      this.context.user ? String(this.context.user.id) : "",
      this.config.sseHost,
      this.httpClient,
      this.logger,
    );

    this.flagsClient = new FlagsClient(
      this.httpClient,
      this.context,
      this.logger,
      { ...opts?.flags, liveConn: this.sseConn },
=======
    this.featuresClient = new FeaturesClient(
      this.httpClient,
      this.context,
      this.logger,
      opts?.features,
>>>>>>> c7720a5a
    );

    if (
      this.context?.user &&
      opts?.feedback?.enableLiveSatisfaction !== false // default to on
    ) {
      if (isMobile) {
        this.logger.warn(
          "Feedback prompting is not supported on mobile devices",
        );
      } else {
        // initialize LiveSatisfaction
        new LiveSatisfaction(
          this.logger,
          this.httpClient,
          opts?.feedback?.liveSatisfactionHandler,
          String(this.context.user?.id),
          opts?.feedback?.ui?.position,
          opts?.feedback?.ui?.translations,
          this.sseConn,
        );
      }
    }
  }

  /**
   * Initialize the Bucket SDK.
   *
   * Must be called before calling other SDK methods.
   */
  async initialize() {
<<<<<<< HEAD
    await this.flagsClient.maybeRefreshFlags();

    this.sseConn.open();
=======
    const inits = [this.featuresClient.initialize()];
    if (this.liveSatisfaction) {
      inits.push(this.liveSatisfaction.initialize());
    }
    await Promise.all(inits);
>>>>>>> c7720a5a

    this.logger.debug(
      `initialized with key "${this.publishableKey}" and options`,
      this.config,
    );
  }

  /**
   * Store attributes for this user
   *
   * @param attributes Any attributes you want to attach to the user in Bucket
   */
  async user(attributes?: Record<string, any>) {
    if (!this.context.user) {
      this.logger.debug(
        "`user` call ignored. No user context provided at initialization",
      );
      return;
    }
    this.context.user = { id: this.context.user.id, ...attributes };

    const payload: User = {
      userId: String(this.context.user.id),
      attributes,
    };
    const res = await this.httpClient.post({ path: `/user`, body: payload });
    this.logger.debug(`sent user`, res);
    return res;
  }

  /**
   * Set additional attributes for the current company.
   *
   * @param attributes Any attributes you want to attach to the company in Bucket
   */
  async company(attributes?: Record<string, any>) {
    if (!this.context.user) {
      this.logger.debug(
        "`company` call ignored. No user context provided at initialization",
      );
      return;
    }

    if (!this.context.company) {
      this.logger.debug(
        "`company` call ignored. No company context provided at initialization",
      );
      return;
    }

    const payload: Company = {
      userId: String(this.context.user.id),
      companyId: String(this.context.company.id),
      attributes,
    };

    const res = await this.httpClient.post({ path: `/company`, body: payload });
    this.logger.debug(`sent company`, res);
    return res;
  }

  /**
   * Track an event in Bucket.
   *
   * @param eventName The name of the event
   * @param attributes Any attributes you want to attach to the event
   */
  async track(eventName: string, attributes?: Record<string, any> | null) {
    if (!this.context.user) {
      this.logger.debug("'track' call ignore. No user context provided");
      return;
    }

    const payload: TrackedEvent = {
      userId: String(this.context.user.id),
      event: eventName,
    };
    if (attributes) payload.attributes = attributes;
    if (this.context.company?.id)
      payload.companyId = String(this.context.company?.id);

    const res = await this.httpClient.post({ path: `/event`, body: payload });
    this.logger.debug(`sent event`, res);
    return res;
  }

  /**
   * Submit user feedback to Bucket. Must include either `score` or `comment`, or both.
   *
   * @param options
   * @returns
   */
  async feedback(payload: Feedback) {
    const userId =
      payload.userId ||
      (this.context.user?.id ? String(this.context.user?.id) : undefined);
    const companyId =
      payload.companyId ||
      (this.context.company?.id ? String(this.context.company?.id) : undefined);
    return await feedback(this.httpClient, this.logger, {
      userId,
      companyId,
      ...payload,
    });
  }

  /**
   * Display the Bucket feedback form UI programmatically.
   *
   * This can be used to collect feedback from users in Bucket in cases where Live Satisfaction isn't appropriate.
   *
   * @param options
   */
  requestFeedback(options: RequestFeedbackOptions) {
    if (!this.context.user?.id) {
      this.logger.error(
        "`requestFeedback` call ignored. No user context provided at initialization",
      );
      return;
    }

    const feedbackData = {
      featureId: options.featureId,
      companyId:
        options.companyId ||
        (this.context.company?.id
          ? String(this.context.company?.id)
          : undefined),
      source: "widget" as const,
    };

    // Wait a tick before opening the feedback form,
    // to prevent the same click from closing it.
    setTimeout(() => {
      feedbackLib.openFeedbackForm({
        key: options.featureId,
        title: options.title,
        position: options.position || this.requestFeedbackOptions.position,
        translations:
          options.translations || this.requestFeedbackOptions.translations,
        openWithCommentVisible: options.openWithCommentVisible,
        onClose: options.onClose,
        onDismiss: options.onDismiss,
        onScoreSubmit: async (data) => {
          const res = await this.feedback({
            ...feedbackData,
            ...data,
          });

          if (res) {
            const json = await res.json();
            return { feedbackId: json.feedbackId };
          }
          return { feedbackId: undefined };
        },
        onSubmit: async (data) => {
          // Default onSubmit handler
          await this.feedback({
            ...feedbackData,
            ...data,
          });

          options.onAfterSubmit?.(data);
        },
      });
    }, 1);
  }

  getFeatures() {
    return this.featuresClient.getFeatures();
  }

  stop() {
    if (this.sseConn) {
      this.sseConn.close();
    }
  }
}<|MERGE_RESOLUTION|>--- conflicted
+++ resolved
@@ -73,13 +73,8 @@
   private logger: Logger;
   private httpClient: HttpClient;
 
-<<<<<<< HEAD
-  private flagsClient: FlagsClient;
   private sseConn: AblySSEConn;
-=======
-  private liveSatisfaction: LiveSatisfaction | undefined;
   private featuresClient: FeaturesClient;
->>>>>>> c7720a5a
 
   constructor(
     publishableKey: string,
@@ -106,7 +101,6 @@
       sdkVersion: opts?.sdkVersion,
     });
 
-<<<<<<< HEAD
     this.sseConn = new AblySSEConn(
       this.context.user ? String(this.context.user.id) : "",
       this.config.sseHost,
@@ -114,18 +108,11 @@
       this.logger,
     );
 
-    this.flagsClient = new FlagsClient(
-      this.httpClient,
-      this.context,
-      this.logger,
-      { ...opts?.flags, liveConn: this.sseConn },
-=======
     this.featuresClient = new FeaturesClient(
       this.httpClient,
       this.context,
       this.logger,
-      opts?.features,
->>>>>>> c7720a5a
+      { ...opts?.features, liveConn: this.sseConn },
     );
 
     if (
@@ -157,17 +144,9 @@
    * Must be called before calling other SDK methods.
    */
   async initialize() {
-<<<<<<< HEAD
-    await this.flagsClient.maybeRefreshFlags();
+    await this.featuresClient.maybeRefreshFeatures();
 
     this.sseConn.open();
-=======
-    const inits = [this.featuresClient.initialize()];
-    if (this.liveSatisfaction) {
-      inits.push(this.liveSatisfaction.initialize());
-    }
-    await Promise.all(inits);
->>>>>>> c7720a5a
 
     this.logger.debug(
       `initialized with key "${this.publishableKey}" and options`,
