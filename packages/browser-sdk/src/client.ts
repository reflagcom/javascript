--- conflicted
+++ resolved
@@ -98,8 +98,6 @@
   enableTracking: boolean;
 }
 
-<<<<<<< HEAD
-=======
 export type ToolbarOptions =
   | boolean
   | {
@@ -107,7 +105,6 @@
       position?: ToolbarPosition;
     };
 
->>>>>>> 80121801
 export type FeatureDefinitions = Readonly<Array<string>>;
 
 /**
@@ -187,10 +184,7 @@
   sdkVersion?: string;
   enableTracking?: boolean;
 
-<<<<<<< HEAD
-=======
   toolbar?: ToolbarOptions;
->>>>>>> 80121801
   featureList?: FeatureDefinitions;
 }
 
