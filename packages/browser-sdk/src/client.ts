import {
  CheckEvent,
  FallbackFeatureOverride,
  FeaturesClient,
  RawFeatures,
} from "./feature/features";
import {
  AutoFeedback,
  Feedback,
  feedback,
  FeedbackOptions,
  RequestFeedbackData,
  RequestFeedbackOptions,
} from "./feedback/feedback";
import * as feedbackLib from "./feedback/ui";
import { ToolbarPosition } from "./toolbar/Toolbar";
import { API_BASE_URL, APP_BASE_URL, SSE_REALTIME_BASE_URL } from "./config";
import { BucketContext, CompanyContext, UserContext } from "./context";
import { HookArgs, HooksManager } from "./hooksManager";
import { HttpClient } from "./httpClient";
import { Logger, loggerWithPrefix, quietConsoleLogger } from "./logger";
import { showToolbarToggle } from "./toolbar";

const isMobile = typeof window !== "undefined" && window.innerWidth < 768;
const isNode = typeof document === "undefined"; // deno supports "window" but not "document" according to https://remix.run/docs/en/main/guides/gotchas

/**
 * (Internal) User context.
 *
 * @internal
 */
export type User = {
  /**
   * Identifier of the user.
   */
  userId: string;

  /**
   * User attributes.
   */
  attributes?: {
    /**
     * Name of the user.
     */
    name?: string;

    /**
     * Email of the user.
     */
    email?: string;

    /**
     * Avatar URL of the user.
     */
    avatar?: string;

    /**
     * Custom attributes of the user.
     */
    [key: string]: any;
  };

  /**
   * Custom context of the user.
   */
  context?: PayloadContext;
};

/**
 * (Internal) Company context.
 *
 * @internal
 */
export type Company = {
  /**
   * User identifier.
   */
  userId: string;

  /**
   * Company identifier.
   */
  companyId: string;

  /**
   * Company attributes.
   */
  attributes?: {
    /**
     * Name of the company.
     */
    name?: string;

    /**
     * Custom attributes of the company.
     */
    [key: string]: any;
  };

  context?: PayloadContext;
};

/**
 * Tracked event.
 */
export type TrackedEvent = {
  /**
   * Event name.
   */
  event: string;

  /**
   * User identifier.
   */
  userId: string;

  /**
   * Company identifier.
   */
  companyId?: string;

  /**
   * Event attributes.
   */
  attributes?: Record<string, any>;

  /**
   * Custom context of the event.
   */
  context?: PayloadContext;
};

/**
 * (Internal) Custom context of the event.
 *
 * @internal
 */
export type PayloadContext = {
  /**
   * Whether the company and user associated with the event are active.
   */
  active?: boolean;
};

/**
 * BucketClient configuration.
 */
interface Config {
  /**
   * Base URL of Bucket servers.
   */
  apiBaseUrl: string;

  /**
<<<<<<< HEAD
=======
   * Base URL of the Bucket web app.
   */
  appBaseUrl: string;

  /**
>>>>>>> 62b55a86
   * Base URL of Bucket servers for SSE connections used by AutoFeedback.
   */
  sseBaseUrl: string;

  /**
   * Whether to enable tracking.
   */
  enableTracking: boolean;
}

/**
<<<<<<< HEAD
=======
 * Toolbar options.
 */
export type ToolbarOptions =
  | boolean
  | {
      show?: boolean;
      position?: ToolbarPosition;
    };

/**
>>>>>>> 62b55a86
 * Feature definitions.
 */
export type FeatureDefinitions = Readonly<Array<string>>;

/**
 * BucketClient initialization options.
 */
export type InitOptions = {
  /**
   * Publishable key for authentication
   */
  publishableKey: string;

  /**
   * User related context. If you provide `id` Bucket will enrich the evaluation context with
   * user attributes on Bucket servers.
   */
  user?: UserContext;

  /**
   * Company related context. If you provide `id` Bucket will enrich the evaluation context with
   * company attributes on Bucket servers.
   */
  company?: CompanyContext;

  /**
   * Context not related to users or companies
   */
  otherContext?: Record<string, any>;

  /**
   * You can provide a logger to see the logs of the network calls.
   * This is undefined by default.
   * For debugging purposes you can just set the browser console to this property:
   * ```javascript
   * options.logger = window.console;
   * ```
   */
  logger?: Logger;

  /**
   * Base URL of Bucket servers. You can override this to use your mocked server.
   */
  apiBaseUrl?: string;

  /**
   * Base URL of the Bucket web app. Links open ín this app by default.
   */
  appBaseUrl?: string;

  /**
   * Feature keys for which `isEnabled` should fallback to true
   * if SDK fails to fetch features from Bucket servers. If a record
   * is supplied instead of array, the values of each key represent the
   * configuration values and `isEnabled` is assume `true`.
   */
  fallbackFeatures?: string[] | Record<string, FallbackFeatureOverride>;

  /**
   * Timeout in milliseconds when fetching features
   */
  timeoutMs?: number;

  /**
   * If set to true stale features will be returned while refetching features
   */
  staleWhileRevalidate?: boolean;

  /**
   * If set, features will be cached between page loads for this duration
   */
  expireTimeMs?: number;

  /**
   * Stale features will be returned if staleWhileRevalidate is true if no new features can be fetched
   */
  staleTimeMs?: number;

  /**
   * Base URL of Bucket servers for SSE connections used by AutoFeedback.
   */
  sseBaseUrl?: string;

  /**
   * AutoFeedback specific configuration
   */
  feedback?: FeedbackOptions;

  /**
   * Version of the SDK
   */
  sdkVersion?: string;

  /**
   * Whether to enable tracking. Defaults to `true`.
   */
<<<<<<< HEAD
  sdkVersion?: string;

  /**
   * Whether to enable tracking. Defaults to `true`.
   */
=======
>>>>>>> 62b55a86
  enableTracking?: boolean;

  /**
   * Toolbar configuration
   */
  toolbar?: ToolbarOptions;
};

const defaultConfig: Config = {
  apiBaseUrl: API_BASE_URL,
  appBaseUrl: APP_BASE_URL,
  sseBaseUrl: SSE_REALTIME_BASE_URL,
  enableTracking: true,
};

/**
<<<<<<< HEAD
=======
 * A remotely managed configuration value for a feature.
 */
export type FeatureRemoteConfig =
  | {
      /**
       * The key of the matched configuration value.
       */
      key: string;

      /**
       * The optional user-supplied payload data.
       */
      payload: any;
    }
  | { key: undefined; payload: undefined };

/**
>>>>>>> 62b55a86
 * Represents a feature.
 */
export interface Feature {
  /**
   * Result of feature flag evaluation.
   */
  isEnabled: boolean;

  /*
   * Optional user-defined configuration.
   */
  config: FeatureRemoteConfig;

  /**
   * Function to send analytics events for this feature.
   */
  track: () => Promise<Response | undefined>;

  /**
   * Function to request feedback for this feature.
   */
  requestFeedback: (
    options: Omit<RequestFeedbackData, "featureKey" | "featureId">,
  ) => void;
}

function shouldShowToolbar(opts: InitOptions) {
  const toolbarOpts = opts.toolbar;
  if (typeof toolbarOpts === "boolean") return toolbarOpts;
  if (typeof toolbarOpts?.show === "boolean") return toolbarOpts.show;

  return window?.location?.hostname === "localhost";
}

/**
 * BucketClient lets you interact with the Bucket API.
 */
export class BucketClient {
  private readonly publishableKey: string;
  private readonly context: BucketContext;
  private config: Config;
  private requestFeedbackOptions: Partial<RequestFeedbackOptions>;
  private readonly httpClient: HttpClient;

  private readonly autoFeedback: AutoFeedback | undefined;
  private autoFeedbackInit: Promise<void> | undefined;
  private readonly featuresClient: FeaturesClient;

  public readonly logger: Logger;

  private readonly hooks: HooksManager;

  /**
   * Create a new BucketClient instance.
   */
  constructor(opts: InitOptions) {
    this.publishableKey = opts.publishableKey;
    this.logger =
      opts?.logger ?? loggerWithPrefix(quietConsoleLogger, "[Bucket]");
    this.context = {
      user: opts?.user?.id ? opts.user : undefined,
      company: opts?.company?.id ? opts.company : undefined,
      otherContext: opts?.otherContext,
    };

    this.config = {
      apiBaseUrl: opts?.apiBaseUrl ?? defaultConfig.apiBaseUrl,
      appBaseUrl: opts?.appBaseUrl ?? defaultConfig.appBaseUrl,
      sseBaseUrl: opts?.sseBaseUrl ?? defaultConfig.sseBaseUrl,
      enableTracking: opts?.enableTracking ?? defaultConfig.enableTracking,
    };

    this.requestFeedbackOptions = {
      position: opts?.feedback?.ui?.position,
      translations: opts?.feedback?.ui?.translations,
    };

    this.httpClient = new HttpClient(this.publishableKey, {
      baseUrl: this.config.apiBaseUrl,
      sdkVersion: opts?.sdkVersion,
    });

    this.featuresClient = new FeaturesClient(
      this.httpClient,
      // API expects `other` and we have `otherContext`.
      {
        user: this.context.user,
        company: this.context.company,
        other: this.context.otherContext,
      },
      this.logger,
      {
        expireTimeMs: opts.expireTimeMs,
        staleTimeMs: opts.staleTimeMs,
        fallbackFeatures: opts.fallbackFeatures,
        timeoutMs: opts.timeoutMs,
      },
    );

    if (
      this.context?.user &&
      !isNode && // do not prompt on server-side
      opts?.feedback?.enableAutoFeedback !== false // default to on
    ) {
      if (isMobile) {
        this.logger.warn(
          "Feedback prompting is not supported on mobile devices",
        );
      } else {
        this.autoFeedback = new AutoFeedback(
          this.config.sseBaseUrl,
          this.logger,
          this.httpClient,
          opts?.feedback?.autoFeedbackHandler,
          String(this.context.user?.id),
          opts?.feedback?.ui?.position,
          opts?.feedback?.ui?.translations,
        );
      }
    }

    if (shouldShowToolbar(opts)) {
      this.logger.info("opening toolbar toggler");
      showToolbarToggle({
        bucketClient: this,
        position:
          typeof opts.toolbar === "object" ? opts.toolbar.position : undefined,
      });
    }

    // Register hooks
    this.hooks = new HooksManager();
    this.featuresClient.onUpdated(() => {
      this.hooks.trigger("featuresUpdated", this.featuresClient.getFeatures());
    });
  }

  /**
   * Initialize the Bucket SDK.
   *
   * Must be called before calling other SDK methods.
   */
  async initialize() {
    if (this.autoFeedback) {
      // do not block on automated feedback surveys initialization
      this.autoFeedbackInit = this.autoFeedback.initialize().catch((e) => {
        this.logger.error("error initializing automated feedback surveys", e);
      });
    }

    await this.featuresClient.initialize();

    if (this.context.user && this.config.enableTracking) {
      this.user().catch((e) => {
        this.logger.error("error sending user", e);
      });
    }

    if (this.context.company && this.config.enableTracking) {
      this.company().catch((e) => {
        this.logger.error("error sending company", e);
      });
    }
  }

  /**
   * Add a hook to the client.
   *
   * @param hook Hook to add.
   */
  on<THookType extends keyof HookArgs>(
    type: THookType,
    handler: (args0: HookArgs[THookType]) => void,
  ) {
    this.hooks.addHook(type, handler);
  }

  /**
   * Remove a hook from the client.
   *
   * @param hook Hook to add.
   * @returns A function to remove the hook.
   */
  off<THookType extends keyof HookArgs>(
    type: THookType,
    handler: (args0: HookArgs[THookType]) => void,
  ) {
    return this.hooks.removeHook(type, handler);
  }

  /**
   * Get the current configuration.
   */
  getConfig() {
    return this.config;
  }

  /**
   * Update the user context.
   * Performs a shallow merge with the existing user context.
   * Attempting to update the user ID will log a warning and be ignored.
   *
   * @param user
   */
  async updateUser(user: { [key: string]: string | number | undefined }) {
    if (user.id && user.id !== this.context.user?.id) {
      this.logger.warn(
        "ignoring attempt to update the user ID. Re-initialize the BucketClient with a new user ID instead.",
      );
      return;
    }

    this.context.user = {
      ...this.context.user,
      ...user,
      id: user.id ?? this.context.user?.id,
    };
    void this.user();
    await this.featuresClient.setContext(this.context);
  }

  /**
   * Update the company context.
   * Performs a shallow merge with the existing company context.
   * Attempting to update the company ID will log a warning and be ignored.
   *
   * @param company The company details.
   */
  async updateCompany(company: { [key: string]: string | number | undefined }) {
    if (company.id && company.id !== this.context.company?.id) {
      this.logger.warn(
        "ignoring attempt to update the company ID. Re-initialize the BucketClient with a new company ID instead.",
      );
      return;
    }
    this.context.company = {
      ...this.context.company,
      ...company,
      id: company.id ?? this.context.company?.id,
    };
    void this.company();
    await this.featuresClient.setContext(this.context);
  }

  /**
   * Update the company context.
   * Performs a shallow merge with the existing company context.
   * Updates to the company ID will be ignored.
   *
   * @param otherContext Additional context.
   */
  async updateOtherContext(otherContext: {
    [key: string]: string | number | undefined;
  }) {
    this.context.otherContext = {
      ...this.context.otherContext,
      ...otherContext,
    };
    await this.featuresClient.setContext(this.context);
  }

  /**
   * Track an event in Bucket.
   *
   * @param eventName The name of the event.
   * @param attributes Any attributes you want to attach to the event.
   */
  async track(eventName: string, attributes?: Record<string, any> | null) {
    if (!this.context.user) {
      this.logger.warn("'track' call ignored. No user context provided");
      return;
    }
    if (!this.config.enableTracking) {
      this.logger.warn("'track' call ignored. 'enableTracking' is false");
      return;
    }

    const payload: TrackedEvent = {
      userId: String(this.context.user.id),
      event: eventName,
    };
    if (attributes) payload.attributes = attributes;
    if (this.context.company?.id)
      payload.companyId = String(this.context.company?.id);

    const res = await this.httpClient.post({ path: `/event`, body: payload });
    this.logger.debug(`sent event`, res);

    this.hooks.trigger("track", {
      eventName,
      attributes,
      user: this.context.user,
      company: this.context.company,
    });
    return res;
  }

  /**
   * Submit user feedback to Bucket. Must include either `score` or `comment`, or both.
   *
   * @param payload The feedback details to submit.
   * @returns The server response.
   */
  async feedback(payload: Feedback) {
    const userId =
      payload.userId ||
      (this.context.user?.id ? String(this.context.user?.id) : undefined);
    const companyId =
      payload.companyId ||
      (this.context.company?.id ? String(this.context.company?.id) : undefined);

    return await feedback(this.httpClient, this.logger, {
      userId,
      companyId,
      ...payload,
    });
  }

  /**
   * Display the Bucket feedback form UI programmatically.
   *
   * This can be used to collect feedback from users in Bucket in cases where Automated Feedback Surveys isn't appropriate.
   *
   * @param options
   */
  requestFeedback(options: RequestFeedbackData) {
    if (!this.context.user?.id) {
      this.logger.error(
        "`requestFeedback` call ignored. No `user` context provided at initialization",
      );
      return;
    }

    if (!options.featureKey) {
      this.logger.error(
        "`requestFeedback` call ignored. No `featureKey` provided",
      );
      return;
    }

    const feedbackData = {
      featureKey: options.featureKey,
      companyId:
        options.companyId ||
        (this.context.company?.id
          ? String(this.context.company?.id)
          : undefined),
      source: "widget" as const,
    } satisfies Feedback;

    // Wait a tick before opening the feedback form,
    // to prevent the same click from closing it.
    setTimeout(() => {
      feedbackLib.openFeedbackForm({
        key: options.featureKey,
        title: options.title,
        position: options.position || this.requestFeedbackOptions.position,
        translations:
          options.translations || this.requestFeedbackOptions.translations,
        openWithCommentVisible: options.openWithCommentVisible,
        onClose: options.onClose,
        onDismiss: options.onDismiss,
        onScoreSubmit: async (data) => {
          const res = await this.feedback({
            ...feedbackData,
            ...data,
          });

          if (res) {
            const json = await res.json();
            return { feedbackId: json.feedbackId };
          }
          return { feedbackId: undefined };
        },
        onSubmit: async (data) => {
          // Default onSubmit handler
          await this.feedback({
            ...feedbackData,
            ...data,
          });

          options.onAfterSubmit?.(data);
        },
      });
    }, 1);
  }

  /**
   * Returns a map of enabled features.
   * Accessing a feature will *not* send a check event
   * and `isEnabled` does not take any feature overrides
   * into account.
   *
   * @returns Map of features.
   */
  getFeatures(): RawFeatures {
    return this.featuresClient.getFeatures();
  }

  /**
   * Return a feature. Accessing `isEnabled` or `config` will automatically send a `check` event.
   * @returns A feature.
   */
  getFeature(key: string): Feature {
    const f = this.getFeatures()[key];

    // eslint-disable-next-line @typescript-eslint/no-this-alias
    const self = this;
    const value = f?.isEnabledOverride ?? f?.isEnabled ?? false;
    const config = f?.config
      ? {
          key: f.config.key,
          payload: f.config.payload,
        }
      : { key: undefined, payload: undefined };

    return {
      get isEnabled() {
        self
          .sendCheckEvent({
            action: "check-is-enabled",
            key,
            version: f?.targetingVersion,
            ruleEvaluationResults: f?.ruleEvaluationResults,
            missingContextFields: f?.missingContextFields,
            value,
          })
          .catch(() => {
            // ignore
          });
        return value;
      },
      get config() {
        self
          .sendCheckEvent({
            action: "check-config",
            key,
            version: f?.config?.version,
            ruleEvaluationResults: f?.config?.ruleEvaluationResults,
            missingContextFields: f?.config?.missingContextFields,
            value: f?.config && {
              key: f.config.key,
              payload: f.config.payload,
            },
          })
          .catch(() => {
            // ignore
          });

        return config;
      },
      track: () => this.track(key),
      requestFeedback: (
        options: Omit<RequestFeedbackData, "featureKey" | "featureId">,
      ) => {
        this.requestFeedback({
          featureKey: key,
          ...options,
        });
      },
    };
  }

  setFeatureOverride(key: string, isEnabled: boolean | null) {
    this.featuresClient.setFeatureOverride(key, isEnabled);
  }

  getFeatureOverride(key: string): boolean | null {
    return this.featuresClient.getFeatureOverride(key);
  }

  sendCheckEvent(checkEvent: CheckEvent) {
    return this.featuresClient.sendCheckEvent(checkEvent, () => {
      this.hooks.trigger(
        checkEvent.action == "check-config" ? "configCheck" : "enabledCheck",
        checkEvent,
      );
    });
  }

  /**
   * Stop the SDK.
   * This will stop any automated feedback surveys.
   * It will also stop the features client, including removing
   * any onFeaturesUpdated listeners.
   *
   **/
  async stop() {
    if (this.autoFeedback) {
      // ensure fully initialized before stopping
      await this.autoFeedbackInit;
      this.autoFeedback.stop();
    }

    this.featuresClient.stop();
  }

  /**
   * Send attributes to Bucket for the current user
   */
  private async user() {
    if (!this.context.user) {
      this.logger.warn(
        "`user` call ignored. No user context provided at initialization",
      );
      return;
    }

    const { id, ...attributes } = this.context.user;
    const payload: User = {
      userId: String(id),
      attributes,
    };
    const res = await this.httpClient.post({ path: `/user`, body: payload });
    this.logger.debug(`sent user`, res);

    this.hooks.trigger("user", this.context.user);
    return res;
  }

  /**
   * Send attributes to Bucket for the current company.
   */
  private async company() {
    if (!this.context.user) {
      this.logger.warn(
        "`company` call ignored. No user context provided at initialization",
      );
      return;
    }

    if (!this.context.company) {
      this.logger.warn(
        "`company` call ignored. No company context provided at initialization",
      );
      return;
    }

    const { id, ...attributes } = this.context.company;
    const payload: Company = {
      userId: String(this.context.user.id),
      companyId: String(id),
      attributes,
    };

    const res = await this.httpClient.post({ path: `/company`, body: payload });
    this.logger.debug(`sent company`, res);
    this.hooks.trigger("company", this.context.company);
    return res;
  }
}<|MERGE_RESOLUTION|>--- conflicted
+++ resolved
@@ -152,14 +152,11 @@
   apiBaseUrl: string;
 
   /**
-<<<<<<< HEAD
-=======
    * Base URL of the Bucket web app.
    */
   appBaseUrl: string;
 
   /**
->>>>>>> 62b55a86
    * Base URL of Bucket servers for SSE connections used by AutoFeedback.
    */
   sseBaseUrl: string;
@@ -171,8 +168,6 @@
 }
 
 /**
-<<<<<<< HEAD
-=======
  * Toolbar options.
  */
 export type ToolbarOptions =
@@ -183,7 +178,6 @@
     };
 
 /**
->>>>>>> 62b55a86
  * Feature definitions.
  */
 export type FeatureDefinitions = Readonly<Array<string>>;
@@ -280,14 +274,6 @@
   /**
    * Whether to enable tracking. Defaults to `true`.
    */
-<<<<<<< HEAD
-  sdkVersion?: string;
-
-  /**
-   * Whether to enable tracking. Defaults to `true`.
-   */
-=======
->>>>>>> 62b55a86
   enableTracking?: boolean;
 
   /**
@@ -304,8 +290,6 @@
 };
 
 /**
-<<<<<<< HEAD
-=======
  * A remotely managed configuration value for a feature.
  */
 export type FeatureRemoteConfig =
@@ -323,7 +307,6 @@
   | { key: undefined; payload: undefined };
 
 /**
->>>>>>> 62b55a86
  * Represents a feature.
  */
 export interface Feature {
