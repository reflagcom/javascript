--- conflicted
+++ resolved
@@ -202,12 +202,7 @@
   private readonly context: BucketContext;
   private config: Config;
   private requestFeedbackOptions: Partial<RequestFeedbackOptions>;
-<<<<<<< HEAD
-  private readonly logger: Logger;
   private readonly httpClient: HttpClient;
-=======
-  private httpClient: HttpClient;
->>>>>>> 888f9897
 
   private readonly autoFeedback: AutoFeedback | undefined;
   private autoFeedbackInit: Promise<void> | undefined;
@@ -527,8 +522,7 @@
     const f = this.getFeatures()[key];
 
     const fClient = this.featuresClient;
-<<<<<<< HEAD
-    const value = f?.isEnabled ?? false;
+    const value = f?.isEnabledOverride ?? f?.isEnabled ?? false;
     const config = f?.config?.payload;
 
     function sendCheckEvent() {
@@ -546,21 +540,6 @@
     return {
       get isEnabled() {
         sendCheckEvent();
-=======
-    const value = f?.isEnabledOverride ?? f?.isEnabled ?? false;
-
-    return {
-      get isEnabled() {
-        fClient
-          .sendCheckEvent({
-            key,
-            version: f?.targetingVersion,
-            value,
-          })
-          .catch(() => {
-            // ignore
-          });
->>>>>>> 888f9897
         return value;
       },
       get config() {
