import {
  CheckEvent,
  FeaturesClient,
  FeaturesOptions,
  RawFeatures,
} from "./feature/features";
import {
  AutoFeedback,
  Feedback,
  feedback,
  FeedbackOptions,
  handleDeprecatedFeedbackOptions,
  RequestFeedbackData,
  RequestFeedbackOptions,
} from "./feedback/feedback";
import * as feedbackLib from "./feedback/ui";
import { ToolbarPosition } from "./toolbar/Toolbar";
import { API_BASE_URL, APP_BASE_URL, SSE_REALTIME_BASE_URL } from "./config";
import { BucketContext, CompanyContext, UserContext } from "./context";
import { HttpClient } from "./httpClient";
import { Logger, loggerWithPrefix, quietConsoleLogger } from "./logger";
import { showToolbarToggle } from "./toolbar";

const isMobile = typeof window !== "undefined" && window.innerWidth < 768;
const isNode = typeof document === "undefined"; // deno supports "window" but not "document" according to https://remix.run/docs/en/main/guides/gotchas

/**
 * (Internal) User context.
 *
 * @internal
 */
export type User = {
  /**
   * Identifier of the user.
   */
  userId: string;

  /**
   * User attributes.
   */
  attributes?: {
    /**
     * Name of the user.
     */
    name?: string;

    /**
     * Email of the user.
     */
    email?: string;

    /**
     * Avatar URL of the user.
     */
    avatar?: string;

    /**
     * Custom attributes of the user.
     */
    [key: string]: any;
  };

  /**
   * Custom context of the user.
   */
  context?: PayloadContext;
};

/**
 * (Internal) Company context.
 *
 * @internal
 */
export type Company = {
  /**
   * User identifier.
   */
  userId: string;

  /**
   * Company identifier.
   */
  companyId: string;

  /**
   * Company attributes.
   */
  attributes?: {
    /**
     * Name of the company.
     */
    name?: string;

    /**
     * Custom attributes of the company.
     */
    [key: string]: any;
  };

  context?: PayloadContext;
};

/**
 * Tracked event.
 */
export type TrackedEvent = {
  /**
   * Event name.
   */
  event: string;

  /**
   * User identifier.
   */
  userId: string;

  /**
   * Company identifier.
   */
  companyId?: string;

  /**
   * Event attributes.
   */
  attributes?: Record<string, any>;

  /**
   * Custom context of the event.
   */
  context?: PayloadContext;
};

/**
 * (Internal) Custom context of the event.
 *
 * @internal
 */
export type PayloadContext = {
  /**
   * Whether the company and user associated with the event are active.
   */
  active?: boolean;
};

/**
 * BucketClient configuration.
 */
interface Config {
  /**
   * Base URL of Bucket servers.
   */
  apiBaseUrl: string;

  /**
   * Base URL of the Bucket web app.
   */
  appBaseUrl: string;

  /**
   * Base URL of Bucket servers for SSE connections used by AutoFeedback.
   */
  sseBaseUrl: string;

  /**
   * Whether to enable tracking.
   */
  enableTracking: boolean;
}

/**
 * Toolbar options.
 */
export type ToolbarOptions =
  | boolean
  | {
      show?: boolean;
      position?: ToolbarPosition;
    };

/**
 * Feature definitions.
 */
export type FeatureDefinitions = Readonly<Array<string>>;

/**
 * BucketClient initialization options.
 */
export interface InitOptions {
  /**
   * Publishable key for authentication
   */
  publishableKey: string;

  /**
   * User related context. If you provide `id` Bucket will enrich the evaluation context with
   * user attributes on Bucket servers.
   */
  user?: UserContext;

  /**
   * Company related context. If you provide `id` Bucket will enrich the evaluation context with
   * company attributes on Bucket servers.
   */
  company?: CompanyContext;

  /**
   * Context not related to users or companies
   */
  otherContext?: Record<string, any>;

  /**
   * You can provide a logger to see the logs of the network calls.
   * This is undefined by default.
   * For debugging purposes you can just set the browser console to this property:
   * ```javascript
   * options.logger = window.console;
   * ```
   */
  logger?: Logger;

  /**
   * @deprecated
   * Use `apiBaseUrl` instead.
   */
  host?: string;

  /**
   * Base URL of Bucket servers. You can override this to use your mocked server.
   */
  apiBaseUrl?: string;

  /**
   * Base URL of the Bucket web app. Links open ín this app by default.
   */
  appBaseUrl?: string;

  /**
   * @deprecated
   * Use `sseBaseUrl` instead.
   */
  sseHost?: string;

  /**
   * Base URL of Bucket servers for SSE connections used by AutoFeedback.
   */
  sseBaseUrl?: string;

  /**
   * AutoFeedback specific configuration
   */
  feedback?: FeedbackOptions;

  /**
   * Feature flag specific configuration
   */
  features?: FeaturesOptions;

  /**
   * Version of the SDK
   */
  sdkVersion?: string;

  /**
   * Whether to enable tracking. Defaults to `true`.
   */
  enableTracking?: boolean;

  /**
   * Toolbar configuration (alpha)
   * @ignore
   */
  toolbar?: ToolbarOptions;

  /**
   * Local-first definition of features (alpha)
   * @ignore
   */
  featureList?: FeatureDefinitions;
}

const defaultConfig: Config = {
  apiBaseUrl: API_BASE_URL,
  appBaseUrl: APP_BASE_URL,
  sseBaseUrl: SSE_REALTIME_BASE_URL,
  enableTracking: true,
};

/**
<<<<<<< HEAD
 * A remotely managed configuration value for a feature.
 */
export type FeatureRemoteConfig =
  | {
      /**
       * The key of the matched configuration value.
       */
      key: string;

      /**
       * The optional user-supplied payload data.
       */
      payload: any;
    }
  | { key: undefined; payload: undefined };

/**
 * A feature.
=======
 * Represents a feature.
>>>>>>> 912ef978
 */
export interface Feature {
  /**
   * Result of feature flag evaluation.
   */
  isEnabled: boolean;

  /*
   * Optional user-defined configuration.
   */
  config: FeatureRemoteConfig;

  /**
   * Function to send analytics events for this feature.
   */
  track: () => Promise<Response | undefined>;

  /**
   * Function to request feedback for this feature.
   */
  requestFeedback: (
    options: Omit<RequestFeedbackData, "featureKey" | "featureId">,
  ) => void;
}

function shouldShowToolbar(opts: InitOptions) {
  const toolbarOpts = opts.toolbar;
  if (typeof toolbarOpts === "boolean") return toolbarOpts;
  if (typeof toolbarOpts?.show === "boolean") return toolbarOpts.show;

  return (
    opts.featureList !== undefined && window?.location?.hostname === "localhost"
  );
}

/**
 * BucketClient lets you interact with the Bucket API.
 */
export class BucketClient {
  private readonly publishableKey: string;
  private readonly context: BucketContext;
  private config: Config;
  private requestFeedbackOptions: Partial<RequestFeedbackOptions>;
  private readonly httpClient: HttpClient;

  private readonly autoFeedback: AutoFeedback | undefined;
  private autoFeedbackInit: Promise<void> | undefined;
  private readonly featuresClient: FeaturesClient;

  public readonly logger: Logger;

  /**
   * Create a new BucketClient instance.
   */
  constructor(opts: InitOptions) {
    this.publishableKey = opts.publishableKey;
    this.logger =
      opts?.logger ?? loggerWithPrefix(quietConsoleLogger, "[Bucket]");
    this.context = {
      user: opts?.user?.id ? opts.user : undefined,
      company: opts?.company?.id ? opts.company : undefined,
      otherContext: opts?.otherContext,
    };

    this.config = {
      apiBaseUrl: opts?.apiBaseUrl ?? opts?.host ?? defaultConfig.apiBaseUrl,
      appBaseUrl: opts?.appBaseUrl ?? opts?.host ?? defaultConfig.appBaseUrl,
      sseBaseUrl: opts?.sseBaseUrl ?? opts?.sseHost ?? defaultConfig.sseBaseUrl,
      enableTracking: opts?.enableTracking ?? defaultConfig.enableTracking,
    };

    const feedbackOpts = handleDeprecatedFeedbackOptions(opts?.feedback);

    this.requestFeedbackOptions = {
      position: feedbackOpts?.ui?.position,
      translations: feedbackOpts?.ui?.translations,
    };

    this.httpClient = new HttpClient(this.publishableKey, {
      baseUrl: this.config.apiBaseUrl,
      sdkVersion: opts?.sdkVersion,
    });

    this.featuresClient = new FeaturesClient(
      this.httpClient,
      // API expects `other` and we have `otherContext`.
      {
        user: this.context.user,
        company: this.context.company,
        other: this.context.otherContext,
      },
      opts?.featureList || [],
      this.logger,
      opts?.features,
    );

    if (
      this.context?.user &&
      !isNode && // do not prompt on server-side
      feedbackOpts?.enableAutoFeedback !== false // default to on
    ) {
      if (isMobile) {
        this.logger.warn(
          "Feedback prompting is not supported on mobile devices",
        );
      } else {
        this.autoFeedback = new AutoFeedback(
          this.config.sseBaseUrl,
          this.logger,
          this.httpClient,
          feedbackOpts?.autoFeedbackHandler,
          String(this.context.user?.id),
          feedbackOpts?.ui?.position,
          feedbackOpts?.ui?.translations,
        );
      }
    }

    if (shouldShowToolbar(opts)) {
      this.logger.info("opening toolbar toggler");
      showToolbarToggle({
        bucketClient: this as unknown as BucketClient,
        position:
          typeof opts.toolbar === "object" ? opts.toolbar.position : undefined,
      });
    }
  }

  /**
   * Initialize the Bucket SDK.
   *
   * Must be called before calling other SDK methods.
   */
  async initialize() {
    if (this.autoFeedback) {
      // do not block on automated feedback surveys initialization
      this.autoFeedbackInit = this.autoFeedback.initialize().catch((e) => {
        this.logger.error("error initializing automated feedback surveys", e);
      });
    }

    await this.featuresClient.initialize();

    if (this.context.user && this.config.enableTracking) {
      this.user().catch((e) => {
        this.logger.error("error sending user", e);
      });
    }

    if (this.context.company && this.config.enableTracking) {
      this.company().catch((e) => {
        this.logger.error("error sending company", e);
      });
    }
  }

  /**
   * Get the current configuration.
   */
  getConfig() {
    return this.config;
  }

  /**
   * Update the user context.
   * Performs a shallow merge with the existing user context.
   * Attempting to update the user ID will log a warning and be ignored.
   *
   * @param user
   */
  async updateUser(user: { [key: string]: string | number | undefined }) {
    if (user.id && user.id !== this.context.user?.id) {
      this.logger.warn(
        "ignoring attempt to update the user ID. Re-initialize the BucketClient with a new user ID instead.",
      );
      return;
    }

    this.context.user = {
      ...this.context.user,
      ...user,
      id: user.id ?? this.context.user?.id,
    };
    void this.user();
    await this.featuresClient.setContext(this.context);
  }

  /**
   * Update the company context.
   * Performs a shallow merge with the existing company context.
   * Attempting to update the company ID will log a warning and be ignored.
   *
   * @param company The company details.
   */
  async updateCompany(company: { [key: string]: string | number | undefined }) {
    if (company.id && company.id !== this.context.company?.id) {
      this.logger.warn(
        "ignoring attempt to update the company ID. Re-initialize the BucketClient with a new company ID instead.",
      );
      return;
    }
    this.context.company = {
      ...this.context.company,
      ...company,
      id: company.id ?? this.context.company?.id,
    };
    void this.company();
    await this.featuresClient.setContext(this.context);
  }

  /**
   * Update the company context.
   * Performs a shallow merge with the existing company context.
   * Updates to the company ID will be ignored.
   *
   * @param otherContext Additional context.
   */
  async updateOtherContext(otherContext: {
    [key: string]: string | number | undefined;
  }) {
    this.context.otherContext = {
      ...this.context.otherContext,
      ...otherContext,
    };
    await this.featuresClient.setContext(this.context);
  }

  /**
   * Register a callback to be called when the features are updated.
   * Features are not guaranteed to have actually changed when the callback is called.
   *
   * Calling `client.stop()` will remove all listeners added here.
   *
   * @param cb The callback to call when the update completes.
   */
  onFeaturesUpdated(cb: () => void) {
    return this.featuresClient.onUpdated(cb);
  }

  /**
   * Track an event in Bucket.
   *
   * @param eventName The name of the event.
   * @param attributes Any attributes you want to attach to the event.
   */
  async track(eventName: string, attributes?: Record<string, any> | null) {
    if (!this.context.user) {
      this.logger.warn("'track' call ignored. No user context provided");
      return;
    }
    if (!this.config.enableTracking) {
      this.logger.warn("'track' call ignored. 'enableTracking' is false");
      return;
    }

    const payload: TrackedEvent = {
      userId: String(this.context.user.id),
      event: eventName,
    };
    if (attributes) payload.attributes = attributes;
    if (this.context.company?.id)
      payload.companyId = String(this.context.company?.id);

    const res = await this.httpClient.post({ path: `/event`, body: payload });
    this.logger.debug(`sent event`, res);
    return res;
  }

  /**
   * Submit user feedback to Bucket. Must include either `score` or `comment`, or both.
   *
   * @param payload The feedback details to submit.
   * @returns The server response.
   */
  async feedback(payload: Feedback) {
    const userId =
      payload.userId ||
      (this.context.user?.id ? String(this.context.user?.id) : undefined);
    const companyId =
      payload.companyId ||
      (this.context.company?.id ? String(this.context.company?.id) : undefined);

    return await feedback(this.httpClient, this.logger, {
      userId,
      companyId,
      ...payload,
    });
  }

  /**
   * Display the Bucket feedback form UI programmatically.
   *
   * This can be used to collect feedback from users in Bucket in cases where Automated Feedback Surveys isn't appropriate.
   *
   * @param options
   */
  requestFeedback(options: RequestFeedbackData) {
    if (!this.context.user?.id) {
      this.logger.error(
        "`requestFeedback` call ignored. No `user` context provided at initialization",
      );
      return;
    }

    const featureId = "featureId" in options ? options.featureId : undefined;
    const featureKey = "featureKey" in options ? options.featureKey : undefined;

    if (!featureId && !featureKey) {
      this.logger.error(
        "`requestFeedback` call ignored. No `featureId` or `featureKey` provided",
      );
      return;
    }

    const feedbackData = {
      featureId,
      featureKey,
      companyId:
        options.companyId ||
        (this.context.company?.id
          ? String(this.context.company?.id)
          : undefined),
      source: "widget" as const,
    } as Feedback;

    // Wait a tick before opening the feedback form,
    // to prevent the same click from closing it.
    setTimeout(() => {
      feedbackLib.openFeedbackForm({
        key: (featureKey || featureId)!,
        title: options.title,
        position: options.position || this.requestFeedbackOptions.position,
        translations:
          options.translations || this.requestFeedbackOptions.translations,
        openWithCommentVisible: options.openWithCommentVisible,
        onClose: options.onClose,
        onDismiss: options.onDismiss,
        onScoreSubmit: async (data) => {
          const res = await this.feedback({
            ...feedbackData,
            ...data,
          });

          if (res) {
            const json = await res.json();
            return { feedbackId: json.feedbackId };
          }
          return { feedbackId: undefined };
        },
        onSubmit: async (data) => {
          // Default onSubmit handler
          await this.feedback({
            ...feedbackData,
            ...data,
          });

          options.onAfterSubmit?.(data);
        },
      });
    }, 1);
  }

  /**
   * Returns a map of enabled features.
   * Accessing a feature will *not* send a check event
   * and `isEnabled` does not take any feature overrides
   * into account.
   *
   * @returns Map of features.
   */
  getFeatures(): RawFeatures {
    return this.featuresClient.getFeatures();
  }

  /**
   * Return a feature. Accessing `isEnabled` or `config` will automatically send a `check` event.
   * @returns A feature.
   */
  getFeature(key: string): Feature {
    const f = this.getFeatures()[key];

    const fClient = this.featuresClient;
    const value = f?.isEnabledOverride ?? f?.isEnabled ?? false;
    const config = f?.config
      ? {
          key: f.config.key,
          payload: f.config.payload,
        }
      : ({} as FeatureRemoteConfig);

    function sendCheckEvent() {
      fClient
        .sendCheckEvent({
          key,
          version: f?.targetingVersion,
          value,
        })
        .catch(() => {
          // ignore
        });
    }

    return {
      get isEnabled() {
        sendCheckEvent();
        return value;
      },
      get config() {
        sendCheckEvent();
        return config;
      },
      track: () => this.track(key),
      requestFeedback: (
        options: Omit<RequestFeedbackData, "featureKey" | "featureId">,
      ) => {
        this.requestFeedback({
          featureKey: key,
          ...options,
        });
      },
    };
  }

  setFeatureOverride(key: string, isEnabled: boolean | null) {
    this.featuresClient.setFeatureOverride(key, isEnabled);
  }

  getFeatureOverride(key: string): boolean | null {
    return this.featuresClient.getFeatureOverride(key);
  }

  sendCheckEvent(checkEvent: CheckEvent) {
    return this.featuresClient.sendCheckEvent(checkEvent);
  }

  /**
   * Stop the SDK.
   * This will stop any automated feedback surveys.
   * It will also stop the features client, including removing
   * any onFeaturesUpdated listeners.
   *
   **/
  async stop() {
    if (this.autoFeedback) {
      // ensure fully initialized before stopping
      await this.autoFeedbackInit;
      this.autoFeedback.stop();
    }

    this.featuresClient.stop();
  }

  /**
   * Send attributes to Bucket for the current user
   */
  private async user() {
    if (!this.context.user) {
      this.logger.warn(
        "`user` call ignored. No user context provided at initialization",
      );
      return;
    }

    const { id, ...attributes } = this.context.user;
    const payload: User = {
      userId: String(id),
      attributes,
    };
    const res = await this.httpClient.post({ path: `/user`, body: payload });
    this.logger.debug(`sent user`, res);
    return res;
  }

  /**
   * Send attributes to Bucket for the current company.
   */
  private async company() {
    if (!this.context.user) {
      this.logger.warn(
        "`company` call ignored. No user context provided at initialization",
      );
      return;
    }

    if (!this.context.company) {
      this.logger.warn(
        "`company` call ignored. No company context provided at initialization",
      );
      return;
    }

    const { id, ...attributes } = this.context.company;
    const payload: Company = {
      userId: String(this.context.user.id),
      companyId: String(id),
      attributes,
    };

    const res = await this.httpClient.post({ path: `/company`, body: payload });
    this.logger.debug(`sent company`, res);
    return res;
  }
}<|MERGE_RESOLUTION|>--- conflicted
+++ resolved
@@ -286,7 +286,6 @@
 };
 
 /**
-<<<<<<< HEAD
  * A remotely managed configuration value for a feature.
  */
 export type FeatureRemoteConfig =
@@ -305,9 +304,6 @@
 
 /**
  * A feature.
-=======
- * Represents a feature.
->>>>>>> 912ef978
  */
 export interface Feature {
   /**
@@ -324,6 +320,10 @@
    * Function to send analytics events for this feature.
    */
   track: () => Promise<Response | undefined>;
+
+  /**
+   * Function to request feedback for this feature.
+   */
 
   /**
    * Function to request feedback for this feature.
