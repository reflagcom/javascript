import { FEATURE_EVENTS_PER_MIN } from "../config";
import { HttpClient } from "../httpClient";
import { Logger, loggerWithPrefix } from "../logger";
import RateLimiter from "../rateLimiter";

import {
  FeatureCache,
  isObject,
  parseAPIFeaturesResponse,
} from "./featureCache";

export type RawFeature = {
  /**
   * Feature key
   */
  key: string;

  /**
   * Result of feature flag evaluation
   */
  isEnabled: boolean;

  /**
   * Version of targeting rules
   */
  targetingVersion?: number;
};

const FEATURES_UPDATED_EVENT = "features-updated";

export type RawFeatures = Record<string, RawFeature | undefined>;

<<<<<<< HEAD
=======
export type FeaturesOptions = {
  /**
   * Feature keys for which `isEnabled` should fallback to true
   * if SDK fails to fetch features from Bucket servers.
   */
  fallbackFeatures?: string[];

  /**
   * Timeout in miliseconds
   */
  timeoutMs?: number;

  /**
   * If set to true client will return cached value when its stale
   * but refetching
   */
  staleWhileRevalidate?: boolean;
  staleTimeMs?: number;
  expireTimeMs?: number;
};

>>>>>>> 8c79bd81
type Config = {
  fallbackFeatures: string[];
  timeoutMs: number;
  staleWhileRevalidate: boolean;
};

export const DEFAULT_FEATURES_CONFIG: Config = {
  fallbackFeatures: [],
  timeoutMs: 5000,
  staleWhileRevalidate: false,
};

// Deep merge two objects.
export type FeaturesResponse = {
  /**
   * `true` if call was successful
   */
  success: boolean;

  /**
   * List of enabled features
   */
  features: RawFeatures;
};

export function validateFeaturesResponse(response: any) {
  if (!isObject(response)) {
    return;
  }

  if (typeof response.success !== "boolean" || !isObject(response.features)) {
    return;
  }
  const features = parseAPIFeaturesResponse(response.features);
  if (!features) {
    return;
  }

  return {
    success: response.success,
    features,
  };
}

export function flattenJSON(obj: Record<string, any>): Record<string, any> {
  const result: Record<string, any> = {};
  for (const key in obj) {
    if (typeof obj[key] === "object") {
      const flat = flattenJSON(obj[key]);
      for (const flatKey in flat) {
        result[`${key}.${flatKey}`] = flat[flatKey];
      }
    } else if (typeof obj[key] !== "undefined") {
      result[key] = obj[key];
    }
  }
  return result;
}

/**
 * Event representing checking the feature flag evaluation result
 */
export interface CheckEvent {
  /**
   * Feature key
   */
  key: string;

  /**
   * Result of feature flag evaluation
   */
  value: boolean;

  /**
   * Version of targeting rules
   */
  version?: number;
}

type context = {
  user?: Record<string, any>;
  company?: Record<string, any>;
  other?: Record<string, any>;
};

export const FEATURES_EXPIRE_MS = 30 * 24 * 60 * 60 * 1000; // expire entirely after 30 days

const localStorageCacheKey = `__bucket_features`;

/**
 * @internal
 */
export class FeaturesClient {
  private cache: FeatureCache;
  private features: RawFeatures;
  private config: Config;
  private rateLimiter: RateLimiter;
  private readonly logger: Logger;

  private eventTarget = new EventTarget();
  private abortController: AbortController = new AbortController();

  constructor(
    private httpClient: HttpClient,
    private context: context,
    logger: Logger,
    options?: {
      fallbackFeatures?: Record<string, FallbackFeatureOverride> | string[];
      timeoutMs?: number;
      staleTimeMs?: number;
      expireTimeMs?: number;
      cache?: FeatureCache;
      rateLimiter?: RateLimiter;
    },
  ) {
    this.features = {};
    this.logger = loggerWithPrefix(logger, "[Features]");
    this.cache = options?.cache
      ? options.cache
      : new FeatureCache({
          storage: {
            get: () => localStorage.getItem(localStorageCacheKey),
            set: (value) => localStorage.setItem(localStorageCacheKey, value),
          },
          staleTimeMs: options?.staleTimeMs ?? 0,
          expireTimeMs: options?.expireTimeMs ?? FEATURES_EXPIRE_MS,
        });
    this.config = { ...DEFAULT_FEATURES_CONFIG, ...options };
    this.rateLimiter =
      options?.rateLimiter ??
      new RateLimiter(FEATURE_EVENTS_PER_MIN, this.logger);
  }

  async initialize() {
    const features = (await this.maybeFetchFeatures()) || {};
    this.setFeatures(features);
  }

  async setContext(context: context) {
    this.context = context;
    await this.initialize();
  }

  /**
   * Stop the client.
   */
  public stop() {
    this.abortController.abort();
  }

  /**
   * Register a callback to be called when the features are updated.
   * Features are not guaranteed to have actually changed when the callback is called.
   *
   * @param callback this will be called when the features are updated.
   * @param options passed as-is to addEventListener, except the abort signal is not supported.
   * @returns a function that can be called to remove the listener
   */
  onUpdated(callback: () => void, options?: AddEventListenerOptions | boolean) {
    this.eventTarget.addEventListener(FEATURES_UPDATED_EVENT, callback, {
      signal: this.abortController.signal,
    });
    return () => {
      this.eventTarget.removeEventListener(
        FEATURES_UPDATED_EVENT,
        callback,
        options,
      );
    };
  }

  getFeatures(): RawFeatures {
    return this.features;
  }

  public async fetchFeatures(): Promise<RawFeatures | undefined> {
    const params = this.fetchParams();
    try {
      const res = await this.httpClient.get({
        path: "/features/enabled",
        timeoutMs: this.config.timeoutMs,
        params,
      });

      if (!res.ok) {
        let errorBody = null;
        try {
          errorBody = await res.json();
        } catch (e) {
          // ignore
        }

        throw new Error(
          "unexpected response code: " +
            res.status +
            " - " +
            JSON.stringify(errorBody),
        );
      }
      const typeRes = validateFeaturesResponse(await res.json());
      if (!typeRes || !typeRes.success) {
        throw new Error("unable to validate response");
      }

      return typeRes.features;
    } catch (e) {
      this.logger.error("error fetching features: ", e);
      return;
    }
  }

  /**
   * Send a feature "check" event.
   *
   *
   * @param checkEvent - The feature to send the event for.
   */
  async sendCheckEvent(checkEvent: CheckEvent) {
    const rateLimitKey = `${this.fetchParams().toString()}:${checkEvent.key}:${checkEvent.version}:${checkEvent.value}`;

    await this.rateLimiter.rateLimited(rateLimitKey, async () => {
      const payload = {
        action: "check",
        key: checkEvent.key,
        targetingVersion: checkEvent.version,
        evalContext: this.context,
        evalResult: checkEvent.value,
      };

      this.httpClient
        .post({
          path: "features/events",
          body: payload,
        })
        .catch((e: any) => {
          this.logger.warn(`failed to send feature check event`, e);
        });

      this.logger.debug(`sent feature event`, payload);
    });

    return checkEvent.value;
  }

  private setFeatures(features: RawFeatures) {
    this.features = features;
    this.eventTarget.dispatchEvent(new Event(FEATURES_UPDATED_EVENT));
  }

  private fetchParams() {
    const flattenedContext = flattenJSON({ context: this.context });
    const params = new URLSearchParams(flattenedContext);
    // publishableKey should be part of the cache key
    params.append("publishableKey", this.httpClient.publishableKey);

    // sort the params to ensure that the URL is the same for the same context
    params.sort();

    return params;
  }

  private async maybeFetchFeatures(): Promise<RawFeatures | undefined> {
    const cacheKey = this.fetchParams().toString();
    const cachedItem = this.cache.get(cacheKey);

    if (cachedItem) {
      if (!cachedItem.stale) return cachedItem.features;

      // serve successful stale cache if `staleWhileRevalidate` is enabled
      if (this.config.staleWhileRevalidate) {
        // re-fetch in the background, but immediately return last successful value
        this.fetchFeatures()
          .then((features) => {
            if (!features) return;

            this.cache.set(cacheKey, {
              features,
            });
            this.setFeatures(features);
          })
          .catch(() => {
            // we don't care about the result, we just want to re-fetch
          });
        return cachedItem.features;
      }
    }

    // if there's no cached item or there is a stale one but `staleWhileRevalidate` is disabled
    // try fetching a new one
    const fetchedFeatures = await this.fetchFeatures();

    if (fetchedFeatures) {
      this.cache.set(cacheKey, {
        features: fetchedFeatures,
      });

      return fetchedFeatures;
    }

    if (cachedItem) {
      // fetch failed, return stale cache
      return cachedItem.features;
    }

    // fetch failed, nothing cached => return fallbacks
    return this.config.fallbackFeatures.reduce((acc, key) => {
      acc[key] = {
        key,
        isEnabled: true,
      };
      return acc;
    }, {} as RawFeatures);
  }
}<|MERGE_RESOLUTION|>--- conflicted
+++ resolved
@@ -30,8 +30,6 @@
 
 export type RawFeatures = Record<string, RawFeature | undefined>;
 
-<<<<<<< HEAD
-=======
 export type FeaturesOptions = {
   /**
    * Feature keys for which `isEnabled` should fallback to true
@@ -53,7 +51,6 @@
   expireTimeMs?: number;
 };
 
->>>>>>> 8c79bd81
 type Config = {
   fallbackFeatures: string[];
   timeoutMs: number;
