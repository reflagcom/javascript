import { FEATURE_EVENTS_PER_MIN } from "../config";
import { HttpClient } from "../httpClient";
import { Logger, loggerWithPrefix } from "../logger";
import RateLimiter from "../rateLimiter";

import {
  FeatureCache,
  isObject,
  parseAPIFeaturesResponse,
} from "./featureCache";

/**
 * A feature fetched from the server.
 */
export type FetchedFeature = {
  /**
   * Feature key.
   */
  key: string;

  /**
   * Result of feature flag evaluation.
<<<<<<< HEAD
=======
   * Note: does not take local overrides into account.
>>>>>>> 7954a798
   */
  isEnabled: boolean;

  /**
   * Version of targeting rules.
   */
  targetingVersion?: number;

  /**
   * Rule evaluation results.
   */
  ruleEvaluationResults?: boolean[];

  /**
   * Missing context fields.
   */
  missingContextFields?: string[];

  /**
   * Optional user-defined dynamic configuration.
   */
  config?: {
    /**
     * The key of the matched configuration value.
     */
    key: string;

    /**
     * The version of the matched configuration value.
     */
    version?: number;

    /**
     * The optional user-supplied payload data.
     */
    payload?: any;

    /**
     * The rule evaluation results.
     */
    ruleEvaluationResults?: boolean[];

    /**
     * The missing context fields.
     */
    missingContextFields?: string[];
  };
};

const FEATURES_UPDATED_EVENT = "featuresUpdated";

<<<<<<< HEAD
export type FetchedFeatures = Record<string, FetchedFeature | undefined>;

// todo: on next major, come up with a better name for this type. Maybe `LocalFeature`.
=======
/**
 * @internal
 */
export type FetchedFeatures = Record<string, FetchedFeature | undefined>;

>>>>>>> 7954a798
export type RawFeature = FetchedFeature & {
  /**
   * If not null, the result is being overridden locally
   */
  isEnabledOverride: boolean | null;
};

export type RawFeatures = Record<string, RawFeature>;

export type FallbackFeatureOverride =
  | {
      key: string;
      payload: any;
    }
  | true;

type Config = {
  fallbackFeatures: Record<string, FallbackFeatureOverride>;
  timeoutMs: number;
  staleWhileRevalidate: boolean;
};

export const DEFAULT_FEATURES_CONFIG: Config = {
  fallbackFeatures: {},
  timeoutMs: 5000,
  staleWhileRevalidate: false,
};

export function validateFeaturesResponse(response: any) {
  if (!isObject(response)) {
    return;
  }

  if (typeof response.success !== "boolean" || !isObject(response.features)) {
    return;
  }

  const features = parseAPIFeaturesResponse(response.features);

  if (!features) {
    return;
  }

  return {
    success: response.success,
    features,
  };
}

export function flattenJSON(obj: Record<string, any>): Record<string, any> {
  const result: Record<string, any> = {};
  for (const key in obj) {
    if (typeof obj[key] === "object") {
      const flat = flattenJSON(obj[key]);
      for (const flatKey in flat) {
        result[`${key}.${flatKey}`] = flat[flatKey];
      }
    } else if (typeof obj[key] !== "undefined") {
      result[key] = obj[key];
    }
  }
  return result;
}

/**
 * Event representing checking the feature flag evaluation result
 */
export interface CheckEvent {
  /**
   * Action to perform.
   */
  action: "check-is-enabled" | "check-config";

  /**
   * Feature key.
   */
  key: string;

  /**
   * Result of feature flag or configuration evaluation.
   */
  value: any;

  /**
   * Version of targeting rules.
   */
  version?: number;

  /**
   * Rule evaluation results.
   */
  ruleEvaluationResults?: boolean[];

  /**
   * Missing context fields.
   */
  missingContextFields?: string[];
}

type context = {
  user?: Record<string, any>;
  company?: Record<string, any>;
  other?: Record<string, any>;
};

export const FEATURES_EXPIRE_MS = 30 * 24 * 60 * 60 * 1000; // expire entirely after 30 days

const localStorageFetchedFeaturesKey = `__bucket_fetched_features`;
const localStorageOverridesKey = `__bucket_overrides`;

type OverridesFeatures = Record<string, boolean | null>;

function setOverridesCache(overrides: OverridesFeatures) {
  localStorage.setItem(localStorageOverridesKey, JSON.stringify(overrides));
}

function getOverridesCache(): OverridesFeatures {
  const cachedOverrides = JSON.parse(
    localStorage.getItem(localStorageOverridesKey) || "{}",
  );

  if (!isObject(cachedOverrides)) {
    return {};
  }

  return cachedOverrides;
}

/**
 * @internal
 */
export class FeaturesClient {
  private cache: FeatureCache;
  private fetchedFeatures: FetchedFeatures;
  private featureOverrides: OverridesFeatures = {};

  private features: RawFeatures = {};

  private config: Config;
  private rateLimiter: RateLimiter;
  private readonly logger: Logger;

  private eventTarget = new EventTarget();
  private abortController: AbortController = new AbortController();

  constructor(
    private httpClient: HttpClient,
    private context: context,
    logger: Logger,
    options?: {
      fallbackFeatures?: Record<string, FallbackFeatureOverride> | string[];
      timeoutMs?: number;
      staleTimeMs?: number;
      expireTimeMs?: number;
      cache?: FeatureCache;
      rateLimiter?: RateLimiter;
    },
  ) {
    this.fetchedFeatures = {};
    this.logger = loggerWithPrefix(logger, "[Features]");
    this.cache = options?.cache
      ? options.cache
      : new FeatureCache({
          storage: {
            get: () => localStorage.getItem(localStorageFetchedFeaturesKey),
            set: (value) =>
              localStorage.setItem(localStorageFetchedFeaturesKey, value),
          },
          staleTimeMs: options?.staleTimeMs ?? 0,
          expireTimeMs: options?.expireTimeMs ?? FEATURES_EXPIRE_MS,
        });

    let fallbackFeatures: Record<string, FallbackFeatureOverride>;

    if (Array.isArray(options?.fallbackFeatures)) {
      fallbackFeatures = options.fallbackFeatures.reduce(
        (acc, key) => {
          acc[key] = true;
          return acc;
        },
        {} as Record<string, FallbackFeatureOverride>,
      );
    } else {
      fallbackFeatures = options?.fallbackFeatures ?? {};
    }

    this.config = { ...DEFAULT_FEATURES_CONFIG, ...options, fallbackFeatures };

    this.rateLimiter =
      options?.rateLimiter ??
      new RateLimiter(FEATURE_EVENTS_PER_MIN, this.logger);

    try {
      const storedFeatureOverrides = getOverridesCache();
      for (const key in storedFeatureOverrides) {
        this.featureOverrides[key] = storedFeatureOverrides[key];
      }
    } catch (e) {
      this.logger.warn("error getting feature overrides from cache", e);
      this.featureOverrides = {};
    }
  }

  async initialize() {
    const features = (await this.maybeFetchFeatures()) || {};
    this.setFetchedFeatures(features);
  }

  async setContext(context: context) {
    this.context = context;
    await this.initialize();
  }

  /**
   * Stop the client.
   */
  public stop() {
    this.abortController.abort();
  }

  /**
   * Register a callback to be called when the features are updated.
   * Features are not guaranteed to have actually changed when the callback is called.
   *
   * @param callback this will be called when the features are updated.
   * @returns a function that can be called to remove the listener
   */
  onUpdated(callback: () => void) {
    this.eventTarget.addEventListener(FEATURES_UPDATED_EVENT, callback, {
      signal: this.abortController.signal,
    });
  }

  getFeatures(): RawFeatures {
    return this.features;
  }

  getFetchedFeatures(): FetchedFeatures {
    return this.fetchedFeatures;
  }

  public async fetchFeatures(): Promise<FetchedFeatures | undefined> {
    const params = this.fetchParams();
    try {
      const res = await this.httpClient.get({
        path: "/features/evaluated",
        timeoutMs: this.config.timeoutMs,
        params,
      });

      if (!res.ok) {
        let errorBody = null;
        try {
          errorBody = await res.json();
        } catch {
          // ignore
        }

        throw new Error(
          "unexpected response code: " +
            res.status +
            " - " +
            JSON.stringify(errorBody),
        );
      }

      const typeRes = validateFeaturesResponse(await res.json());
      if (!typeRes || !typeRes.success) {
        throw new Error("unable to validate response");
      }

      return typeRes.features;
    } catch (e) {
      this.logger.error("error fetching features: ", e);
      return;
    }
  }

  /**
   * Send a feature "check" event.
   *
   *
   * @param checkEvent - The feature to send the event for.
   * @param cb - Callback to call after the event is sent. Might be skipped if the event was rate limited.
   */
  async sendCheckEvent(checkEvent: CheckEvent, cb: () => void) {
    const rateLimitKey = `check-event:${this.fetchParams().toString()}:${checkEvent.key}:${checkEvent.version}:${checkEvent.value}`;
    await this.rateLimiter.rateLimited(rateLimitKey, async () => {
      const payload = {
        action: checkEvent.action,
        key: checkEvent.key,
        targetingVersion: checkEvent.version,
        evalContext: this.context,
        evalResult: checkEvent.value,
        evalRuleResults: checkEvent.ruleEvaluationResults,
        evalMissingFields: checkEvent.missingContextFields,
      };

      this.httpClient
        .post({
          path: "features/events",
          body: payload,
        })
        .catch((e: any) => {
          this.logger.warn(`failed to send feature check event`, e);
        });

      this.logger.debug(`sent feature event`, payload);
      cb();
    });

    return checkEvent.value;
  }

  private triggerFeaturesChanged() {
    const mergedFeatures: RawFeatures = {};

    // merge fetched features with overrides into `this.features`
    for (const key in this.fetchedFeatures) {
      const fetchedFeature = this.fetchedFeatures[key];
      if (!fetchedFeature) continue;
      const isEnabledOverride = this.featureOverrides[key] ?? null;
      mergedFeatures[key] = {
        ...fetchedFeature,
        isEnabledOverride,
      };
    }

    this.features = mergedFeatures;

    this.eventTarget.dispatchEvent(new Event(FEATURES_UPDATED_EVENT));
  }

  private setFetchedFeatures(features: FetchedFeatures) {
    this.fetchedFeatures = features;
    this.triggerFeaturesChanged();
  }

  private fetchParams() {
    const flattenedContext = flattenJSON({ context: this.context });
    const params = new URLSearchParams(flattenedContext);
    // publishableKey should be part of the cache key
    params.append("publishableKey", this.httpClient.publishableKey);

    // sort the params to ensure that the URL is the same for the same context
    params.sort();

    return params;
  }

  private warnMissingFeatureContextFields(features: FetchedFeatures) {
    const report: Record<string, string[]> = {};
    for (const featureKey in features) {
      const feature = features[featureKey];
      if (feature?.missingContextFields?.length) {
        report[feature.key] = feature.missingContextFields;
      }

      if (feature?.config?.missingContextFields?.length) {
        report[`${feature.key}.config`] = feature.config.missingContextFields;
      }
    }

    if (Object.keys(report).length > 0) {
      this.rateLimiter.rateLimited(
        `feature-missing-context-fields:${this.fetchParams().toString()}`,
        () => {
          this.logger.warn(
            `feature/remote config targeting rules might not be correctly evaluated due to missing context fields.`,
            report,
          );
        },
      );
    }
  }

  private async maybeFetchFeatures(): Promise<FetchedFeatures | undefined> {
    const cacheKey = this.fetchParams().toString();
    const cachedItem = this.cache.get(cacheKey);

    if (cachedItem) {
      if (!cachedItem.stale) return cachedItem.features;

      // serve successful stale cache if `staleWhileRevalidate` is enabled
      if (this.config.staleWhileRevalidate) {
        // re-fetch in the background, but immediately return last successful value
        this.fetchFeatures()
          .then((features) => {
            if (!features) return;

            this.cache.set(cacheKey, {
              features,
            });
            this.setFetchedFeatures(features);
          })
          .catch(() => {
            // we don't care about the result, we just want to re-fetch
          });
        return cachedItem.features;
      }
    }

    // if there's no cached item or there is a stale one but `staleWhileRevalidate` is disabled
    // try fetching a new one
    const fetchedFeatures = await this.fetchFeatures();

    if (fetchedFeatures) {
      this.cache.set(cacheKey, {
        features: fetchedFeatures,
      });

      this.warnMissingFeatureContextFields(fetchedFeatures);
      return fetchedFeatures;
    }

    if (cachedItem) {
      // fetch failed, return stale cache
      return cachedItem.features;
    }

    // fetch failed, nothing cached => return fallbacks
    return Object.entries(this.config.fallbackFeatures).reduce(
      (acc, [key, override]) => {
        acc[key] = {
          key,
          isEnabled: !!override,
          config:
            typeof override === "object" && "key" in override
              ? {
                  key: override.key,
                  payload: override.payload,
                }
              : undefined,
        };
        return acc;
      },
      {} as FetchedFeatures,
    );
  }

  setFeatureOverride(key: string, isEnabled: boolean | null) {
    if (!(typeof isEnabled === "boolean" || isEnabled === null)) {
      throw new Error("setFeatureOverride: isEnabled must be boolean or null");
    }

    if (isEnabled === null) {
      delete this.featureOverrides[key];
    } else {
      this.featureOverrides[key] = isEnabled;
    }
    setOverridesCache(this.featureOverrides);

    this.triggerFeaturesChanged();
  }

  getFeatureOverride(key: string): boolean | null {
    return this.featureOverrides[key] ?? null;
  }
}<|MERGE_RESOLUTION|>--- conflicted
+++ resolved
@@ -20,10 +20,7 @@
 
   /**
    * Result of feature flag evaluation.
-<<<<<<< HEAD
-=======
    * Note: does not take local overrides into account.
->>>>>>> 7954a798
    */
   isEnabled: boolean;
 
@@ -75,17 +72,11 @@
 
 const FEATURES_UPDATED_EVENT = "featuresUpdated";
 
-<<<<<<< HEAD
-export type FetchedFeatures = Record<string, FetchedFeature | undefined>;
-
-// todo: on next major, come up with a better name for this type. Maybe `LocalFeature`.
-=======
 /**
  * @internal
  */
 export type FetchedFeatures = Record<string, FetchedFeature | undefined>;
 
->>>>>>> 7954a798
 export type RawFeature = FetchedFeature & {
   /**
    * If not null, the result is being overridden locally
