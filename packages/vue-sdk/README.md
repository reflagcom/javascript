# Bucket Vue SDK (beta)

Vue client side library for [Bucket.co](https://bucket.co)

Bucket supports feature toggling, tracking feature usage, requesting feedback on features and remotely configuring features.

The Bucket Vue SDK comes with the same built-in toolbar as the browser SDK which appears on `localhost` by default.

## Install

Install via npm:

```shell
npm i @bucketco/vue-sdk
```

## Get started

### 1. Wrap your application with the `BucketProvider`

```vue
<script setup lang="ts">
import { BucketProvider } from "@bucketco/vue-sdk";
</script>

<BucketProvider
  :publishable-key="publishableKey"
  :user="{ id: 'user_123', name: 'John Doe', email: 'john@acme.com' }"
  :company="{ id: 'acme_inc', plan: 'pro' }"
>
  <!-- your app -->
</BucketProvider>
```

If using Nuxt, wrap `<BucketProvider>` in `<ClientOnly>`. `<BucketProvider>` only renders client-side currently.

### 2. Use `useFeature(key)` to get feature status

```vue
<script setup lang="ts">
import { useFeature } from "@bucketco/vue-sdk";

const { isEnabled } = useFeature("huddle");
</script>

<template>
<<<<<<< HEAD
  <div v-if="isEnabled">
    <button>Start huddle!</button>
  </div>
=======
  <div v-if="huddle.isEnabled">
    <button @click="huddle.track()">Start huddle!</button>
>>>>>>> ffcda2d5
</template>
```

See [useFeature()](#usefeature) for a full example

## Setting `user` and `company`

Bucket determines which features are active for a given `user`, `company`, or `otherContext`.
You pass these to the `BucketProvider` as props.

If you supply `user` or `company` objects, they must include at least the `id` property otherwise they will be ignored in their entirety.
In addition to the `id`, you must also supply anything additional that you want to be able to evaluate feature targeting rules against.
Attributes which are not properties of the `user` or `company` can be supplied using the `otherContext` prop.

Attributes cannot be nested (multiple levels) and must be either strings, numbers or booleans.
A number of special attributes exist:

- `name` -- display name for `user`/`company`,
- `email` -- the email of the user,
- `avatar` -- the URL for `user`/`company` avatar image.

```vue
<BucketProvider
  :publishable-key="publishableKey"
  :user="{ id: 'user_123', name: 'John Doe', email: 'john@acme.com' }"
  :company="{ id: 'acme_inc', plan: 'pro' }"
>
  <!-- your app -->
</BucketProvider>
```

To retrieve features along with their targeting information, use `useFeature(key: string)` hook (described in a section below).

Note that accessing `isEnabled` on the object returned by `useFeature()` automatically
generates a `check` event.

## Remote config

Remote config is a dynamic and flexible approach to configuring feature behavior outside of your app – without needing to re-deploy it.

Similar to `isEnabled`, each feature accessed using the `useFeature()` hook, has a `config` property. This configuration is managed from within Bucket. It is managed similar to the way access to features is managed, but instead of the
binary `isEnabled` you can have multiple configuration values which are given to different user/companies.

### Get started with Remote config

```ts
const {
  isEnabled,
  config: { key, payload },
} = useFeature("huddles");

// isEnabled: true,
// key: "gpt-3.5",
// payload: { maxTokens: 10000, model: "gpt-3.5-beta1" }
```

`key` is mandatory for a config, but if a feature has no config or no config value was matched against the context, the `key` will be `undefined`. Make sure to check against this case when trying to use the configuration in your application. `payload` is an optional JSON value for arbitrary configuration needs.

Note that, similar to `isEnabled`, accessing `config` on the object returned by `useFeature()` automatically
generates a `check` event.

## `<BucketProvider>` component

The `<BucketProvider>` initializes the Bucket SDK, fetches features and starts listening for automated feedback survey events. The component can be configured using a number of props:

- `publishableKey` is used to connect the provider to an _environment_ on Bucket. Find your `publishableKey` under [environment settings](https://app.bucket.co/envs/current/settings/app-environments) in Bucket,
- `company`, `user` and `otherContext` make up the _context_ that is used to determine if a feature is enabled or not. `company` and `user` contexts are automatically transmitted to Bucket servers so the Bucket app can show you which companies have access to which features etc.

  > [!Note]
  > If you specify `company` and/or `user` they must have at least the `id` property, otherwise they will be ignored in their entirety. You should also supply anything additional you want to be able to evaluate feature targeting against,

- `timeoutMs`: Timeout in milliseconds when fetching features from the server,
- `staleWhileRevalidate`: If set to `true`, stale features will be returned while refetching features in the background,
- `expireTimeMs`: If set, features will be cached between page loads for this duration (in milliseconds),
- `staleTimeMs`: Maximum time (in milliseconds) that stale features will be returned if `staleWhileRevalidate` is true and new features cannot be fetched.

- `enableTracking`: Set to `false` to stop sending tracking events and user/company updates to Bucket. Useful when you're impersonating a user (defaults to `true`),
- `apiBaseUrl`: Optional base URL for the Bucket API. Use this to override the default API endpoint,
- `appBaseUrl`: Optional base URL for the Bucket application. Use this to override the default app URL,
- `sseBaseUrl`: Optional base URL for Server-Sent Events. Use this to override the default SSE endpoint,
- `debug`: Set to `true` to enable debug logging to the console,
- `toolbar`: Optional [configuration](https://docs.bucket.co/supported-languages/browser-sdk/globals#toolbaroptions) for the Bucket toolbar,
- `feedback`: Optional configuration for feedback collection

### Loading states

BucketProvider lets you define a template to be shown while BucketProvider is inititalizing:

```vue
<template>
  <BucketProvider
    :publishable-key="publishableKey"
    :user="user"
    :company="{ id: 'acme_inc', plan: 'pro' }"
  >
    <template #loading>Loading...</template>
    <StartHuddleButton />
  </BucketProvider>
</template>
```

If you want more control over loading screens, `useIsLoading()` returns a Ref<boolean> which you can use to customize the loading experience.

## Hooks

### `useFeature()`

Returns the state of a given feature for the current context. The composable provides access to feature flags and their configurations.

`useFeature()` returns an object with this shape:

```ts
{
  isEnabled: boolean, // is the feature enabled
  track: () => void, // send a track event when the feature is used
  requestFeedback: (...) => void // open up a feedback dialog
  config: {key: string, payload: any},  // remote configuration for this feature
  isLoading: boolean // if you want to manage loading state at the feature level
}
```

Example:

```vue
<script setup lang="ts">
import { useFeature } from "@bucketco/vue-sdk";

const { isEnabled, track, requestFeedback, config } = useFeature("huddle");
</script>

<template>
  <div v-if="isLoading">Loading...</div>
  <div v-else-if="!isEnabled">Feature not available</div>
  <div v-else>
    <button @click="track()">Start huddle!</button>
    <button
      @click="
        (e) =>
          requestFeedback({
            title:
              config.payload?.question ??
              'How do you like the Huddles feature?',
            position: {
              type: 'POPOVER',
              anchor: e.currentTarget as HTMLElement,
            },
          })
      "
    >
      Give feedback!
    </button>
  </div>
</template>
```

See the reference docs for details.

### `useTrack()`

`useTrack()` returns a function which lets you send custom events to Bucket. It takes a string argument with the event name and optionally an object with properties to attach the event.

Using `track` returned from `useFeature()` calles this track function with the feature key as the event name.

```vue
<script setup lang="ts">
import { useTrack } from "@bucketco/vue-sdk";

const track = useTrack();
</script>

<template>
  <div>
    <button @click="track('Huddle Started', { huddleType: 'voice' })">
      Start voice huddle!
    </button>
  </div>
</template>
```

### `useRequestFeedback()`

Returns a function that lets you open up a dialog to ask for feedback on a specific feature. This is useful for collecting targeted feedback about specific features.

See [Automated Feedback Surveys](https://docs.bucket.co/product-handbook/live-satisfaction) for how to do this automatically, without code.

When using the `useRequestFeedback` you must pass the feature key to `requestFeedback`.
The example below shows how to use `position` to ensure the popover appears next to the "Give feedback!" button.

```vue
<script setup lang="ts">
import { useRequestFeedback } from "@bucketco/vue-sdk";

const requestFeedback = useRequestFeedback();
</script>

<template>
  <button
    @click="
      (e) =>
        requestFeedback({
          featureKey: 'huddle-feature',
          title: 'How satisfied are you with file uploads?',
          position: {
            type: 'POPOVER',
            anchor: e.currentTarget as HTMLElement,
          },
          // Optional custom styling
          style: {
            theme: 'light',
            primaryColor: '#007AFF',
          },
        })
    "
  >
    Give feedback!
  </button>
</template>
```

See the [Feedback Documentation](https://github.com/bucketco/bucket-javascript-sdk/blob/main/packages/browser-sdk/FEEDBACK.md#manual-feedback-collection) for more information on `requestFeedback` options.

### `useSendFeedback()`

Returns a function that lets you send feedback to Bucket. This is useful if you've manually collected feedback through your own UI and want to send it to Bucket.

```vue
<script setup lang="ts">
import { useSendFeedback } from "@bucketco/vue-sdk";

const sendFeedback = useSendFeedback();

const handleSubmit = async (data: FormData) => {
  await sendFeedback({
    featureId: "bucket-feature-id",
    score: parseInt(data.get("score") as string),
    comment: data.get("comment") as string,
    metadata: {
      source: "custom-form",
      userRole: "admin",
    },
  });
};
</script>

<template>
  <form @submit="handleSubmit">
    <!-- form content -->
  </form>
</template>
```

### `useUpdateUser()`, `useUpdateCompany()` and `useUpdateOtherContext()`

These composables return functions that let you update the attributes for the currently set user, company, or other context. Updates to user/company are stored remotely and affect feature targeting, while "other" context updates only affect the current session.

```vue
<script setup lang="ts">
import {
  useUpdateUser,
  useUpdateCompany,
  useUpdateOtherContext,
} from "@bucketco/vue-sdk";

const updateUser = useUpdateUser();
const updateCompany = useUpdateCompany();
const updateOtherContext = useUpdateOtherContext();

const handleUserUpdate = async () => {
  await updateUser({
    role: "admin",
    betaFeatures: "enabled",
  });
};

const handleCompanyUpdate = async () => {
  await updateCompany({
    plan: "enterprise",
    employees: 500,
  });
};

const handleContextUpdate = async () => {
  await updateOtherContext({
    currentWorkspace: "workspace-123",
    theme: "dark",
  });
};
</script>

<template>
  <div>
    <button @click="handleUserUpdate">Update User</button>
    <button @click="handleCompanyUpdate">Update Company</button>
    <button @click="handleContextUpdate">Update Context</button>
  </div>
</template>
```

Note: To change the `user.id` or `company.id`, you need to update the props passed to `BucketProvider` instead of using these composables.

### `useClient()`

Returns the `BucketClient` used by the `BucketProvider`. The client offers more functionality that
is not directly accessible through the other composables.

```vue
<script setup>
import { useClient } from "@bucketco/vue-sdk";
import { onMounted } from "vue";

const client = useClient();

onMounted(() => {
  client.value.on("check", (evt) => {
    console.log(`The feature ${evt.key} is ${evt.value} for user.`);
  });
});
</script>

<template>
  <!-- your component content -->
</template>
```

### `useIsLoading()`

Returns a `Ref<boolean>` to indicate if Bucket has finished loading.

## Content Security Policy (CSP)

See [CSP](https://github.com/bucketco/bucket-javascript-sdk/blob/main/packages/browser-sdk/README.md#content-security-policy-csp) for info on using Bucket React SDK with CSP

## License

MIT License

Copyright (c) 2025 Bucket ApS<|MERGE_RESOLUTION|>--- conflicted
+++ resolved
@@ -44,14 +44,9 @@
 </script>
 
 <template>
-<<<<<<< HEAD
   <div v-if="isEnabled">
     <button>Start huddle!</button>
   </div>
-=======
-  <div v-if="huddle.isEnabled">
-    <button @click="huddle.track()">Start huddle!</button>
->>>>>>> ffcda2d5
 </template>
 ```
 
