--- conflicted
+++ resolved
@@ -35,12 +35,8 @@
   },
   "dependencies": {
     "@bucketco/browser-sdk": "3.0.0-alpha.0",
-<<<<<<< HEAD
     "canonical-json": "^0.0.4",
     "rollup": "^4.2.0"
-=======
-    "canonical-json": "^0.0.4"
->>>>>>> a4a7bfd8
   },
   "peerDependencies": {
     "react": "*",
