--- conflicted
+++ resolved
@@ -37,15 +37,9 @@
     }
   },
   "dependencies": {
-<<<<<<< HEAD
-    "@bucketco/browser-sdk": "2.5.1",
-    "bucket-cli": "../cli",
-    "canonical-json": "^0.0.4"
-=======
     "@bucketco/browser-sdk": "3.0.0-alpha.0",
     "canonical-json": "^0.0.4",
     "rollup": "^4.2.0"
->>>>>>> fb38c71b
   },
   "peerDependencies": {
     "react": "*",
