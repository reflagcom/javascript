{
  "name": "@bucketco/react-sdk",
<<<<<<< HEAD
  "version": "3.0.0-alpha.1",
=======
  "version": "3.0.0-alpha.2",
>>>>>>> f3848576
  "license": "MIT",
  "repository": {
    "type": "git",
    "url": "https://github.com/bucketco/bucket-javascript-sdk.git"
  },
  "publishConfig": {
    "access": "public"
  },
  "scripts": {
    "dev": "vite",
    "build": "tsc --project tsconfig.build.json && vite build",
    "test": "vitest -c vite.config.mjs",
    "test:ci": "vitest run -c vite.config.mjs --reporter=default --reporter=junit --outputFile=junit.xml",
    "coverage": "vitest run --coverage",
    "lint": "eslint .",
    "lint:ci": "eslint --output-file eslint-report.json --format json .",
    "prettier": "prettier --check .",
    "format": "yarn lint --fix && yarn prettier --write",
    "preversion": "yarn lint && yarn prettier && yarn vitest run -c vite.config.mjs && yarn build"
  },
  "files": [
    "dist"
  ],
  "main": "./dist/bucket-react-sdk.umd.js",
  "types": "./dist/index.d.ts",
  "exports": {
    ".": {
      "import": "./dist/bucket-react-sdk.mjs",
      "require": "./dist/bucket-react-sdk.umd.js",
      "types": "./dist/index.d.ts"
    }
  },
  "dependencies": {
<<<<<<< HEAD
    "@bucketco/browser-sdk": "3.0.0-alpha.1",
=======
    "@bucketco/browser-sdk": "3.0.0-alpha.2",
>>>>>>> f3848576
    "canonical-json": "^0.0.4",
    "rollup": "^4.2.0"
  },
  "peerDependencies": {
    "react": "*",
    "react-dom": "*"
  },
  "devDependencies": {
    "@bucketco/eslint-config": "workspace:^",
    "@bucketco/tsconfig": "workspace:^",
    "@testing-library/react": "^15.0.7",
    "@types/jsdom": "^21.1.6",
    "@types/node": "^22.12.0",
    "@types/react": "^18.3.2",
    "@types/react-dom": "^18.3.0",
    "@types/webpack": "^5.28.5",
    "eslint": "^8.57.0",
    "jsdom": "^24.1.0",
    "msw": "^2.3.5",
    "prettier": "^3.3.3",
    "react": "*",
    "react-dom": "*",
    "rollup-preserve-directives": "^1.1.2",
    "ts-node": "^10.9.2",
    "typescript": "^5.7.3",
    "vite": "^5.0.13",
    "vite-plugin-dts": "^4.0.0-beta.1",
    "vitest": "^2.0.4",
    "webpack": "^5.89.0",
    "webpack-cli": "^5.1.4"
  }
}<|MERGE_RESOLUTION|>--- conflicted
+++ resolved
@@ -1,10 +1,6 @@
 {
   "name": "@bucketco/react-sdk",
-<<<<<<< HEAD
-  "version": "3.0.0-alpha.1",
-=======
   "version": "3.0.0-alpha.2",
->>>>>>> f3848576
   "license": "MIT",
   "repository": {
     "type": "git",
@@ -38,11 +34,7 @@
     }
   },
   "dependencies": {
-<<<<<<< HEAD
-    "@bucketco/browser-sdk": "3.0.0-alpha.1",
-=======
     "@bucketco/browser-sdk": "3.0.0-alpha.2",
->>>>>>> f3848576
     "canonical-json": "^0.0.4",
     "rollup": "^4.2.0"
   },
