--- conflicted
+++ resolved
@@ -1,8 +1,3 @@
-<<<<<<< HEAD
-export type { BucketProps } from "./BaseBucketProvider";
-export type { FeatureKey } from "./BucketProvider";
-export { BucketProvider, useFeature } from "./BucketProvider";
-=======
 "use client";
 
 import React, {
@@ -342,5 +337,4 @@
   const { client } = useContext<ProviderContextType>(ProviderContext);
   return (opts: { [key: string]: string | number | undefined }) =>
     client?.updateOtherContext(opts);
-}
->>>>>>> 80121801
+}