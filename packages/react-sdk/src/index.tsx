"use client";

import React, {
  createContext,
  ReactNode,
  useCallback,
  useContext,
  useEffect,
  useRef,
  useState,
} from "react";
import canonicalJSON from "canonical-json";

import {
  BucketClient,
  BucketContext,
  CompanyContext,
  FeaturesOptions,
  Feedback,
  FeedbackOptions,
  RequestFeedbackOptions,
  UserContext,
} from "@bucketco/browser-sdk";

import { version } from "../package.json";

type OtherContext = Record<string, any>;

export interface Features {}

const SDK_VERSION = `react-sdk/${version}`;

type BucketFeatures = keyof (keyof Features extends never
  ? Record<string, boolean>
  : Features);

export type FeaturesResult = { [k in BucketFeatures]?: boolean };

type ProviderContextType = {
  features: {
    features: FeaturesResult;
    isLoading: boolean;
  };
  updateUser: (user?: UserContext) => void;
  updateCompany: (company: CompanyContext) => void;
  updateOtherContext: (otherContext: OtherContext) => void;

  sendFeedback: (opts: Omit<Feedback, "userId" | "companyId">) => void;
  requestFeedback: (
    opts: Omit<RequestFeedbackOptions, "userId" | "companyId">,
  ) => void;

  track: (eventName: string, attributes?: Record<string, any>) => void;
};

const ProviderContext = createContext<ProviderContextType>({
  features: {
    features: {},
    isLoading: false,
  },
  updateUser: () => undefined,
  updateCompany: () => undefined,
  updateOtherContext: () => undefined,
  track: () => undefined,
  sendFeedback: () => undefined,
  requestFeedback: () => undefined,
});

export type BucketProps = BucketContext & {
  publishableKey: string;
  featureOptions?: Omit<FeaturesOptions, "fallbackFeatures"> & {
    fallbackFeatures?: BucketFeatures[];
  };
  children?: ReactNode;
  loadingComponent?: ReactNode;
  feedback?: FeedbackOptions;
  host?: string;
  sseHost?: string;
  debug?: boolean;

  // for testing
  newBucketClient?: (
    ...args: ConstructorParameters<typeof BucketClient>
  ) => BucketClient;
};

export function BucketProvider({
  children,
  user: initialUser,
  company: initialCompany,
  otherContext: initialOtherContext,
  publishableKey,
  featureOptions,
  loadingComponent,
  newBucketClient = (...args) => new BucketClient(...args),
  ...config
}: BucketProps) {
  const [featuresLoading, setFeaturesLoading] = useState(true);
  const [features, setFeatures] = useState<FeaturesResult>({});

  const clientRef = useRef<BucketClient>();
  const contextKeyRef = useRef<string>();

  const [featureContext, setFeatureContext] = useState({
    user: initialUser,
    company: initialCompany,
    otherContext: initialOtherContext,
  });
  const { user, company } = featureContext;

  const contextKey = canonicalJSON({ config, featureContext });

  useEffect(() => {
    // useEffect will run twice in development mode
    // This is a workaround to prevent re-initialization
    if (contextKeyRef.current === contextKey) {
      return;
    }
    contextKeyRef.current = contextKey;

    // on update of contextKey and on mount
    if (clientRef.current) {
      clientRef.current.stop();
    }

    const client = newBucketClient(publishableKey, featureContext, {
      host: config.host,
      sseHost: config.sseHost,
<<<<<<< HEAD
      flags: {
        ...flagOptions,
        onUpdatedFlags: (flags) => {
          setFlags(flags);
        },
=======
      features: {
        ...featureOptions,
>>>>>>> c7720a5a
      },
      feedback: config.feedback,
      logger: config.debug ? console : undefined,
      sdkVersion: SDK_VERSION,
    });
    clientRef.current = client;
    client
      .initialize()
      .then(() => {
        setFeatures(client.getFeatures() ?? {});
        setFeaturesLoading(false);

        // update user attributes
        const { id: userId, ...userAttributes } = featureContext.user || {};
        if (userId) {
          client.user(userAttributes).catch(() => {
            // ignore rejections. Logged inside
          });
        }

        // update company attributes
        const { id: companyId, ...companyAttributes } =
          featureContext.company || {};

        if (companyId) {
          client.company(companyAttributes).catch(() => {
            // ignore rejections. Logged inside
          });
        }
      })
      .catch(() => {
        // initialize cannot actually throw, but this fixes lint warnings
      });

    // on umount
    return () => client.stop();
  }, [contextKey]);

  // call updateUser with no arguments to logout
  const updateUser = useCallback((newUser?: UserContext) => {
    setFeatureContext({ ...featureContext, user: newUser });
  }, []);

  // call updateUser with no arguments to re-set company context
  const updateCompany = useCallback((newCompany?: CompanyContext) => {
    setFeatureContext({ ...featureContext, company: newCompany });
  }, []);

  const updateOtherContext = useCallback((otherContext?: OtherContext) => {
    setFeatureContext({ ...featureContext, otherContext });
  }, []);

  const track = useCallback(
    (eventName: string, attributes?: Record<string, any>) => {
      if (user?.id === undefined)
        return () => {
          console.error("User is required to send events");
        };

      return clientRef.current?.track(eventName, attributes);
    },
    [user?.id, company?.id],
  );

  const sendFeedback = useCallback(
    (opts: Omit<Feedback, "userId" | "companyId">) => {
      if (user?.id === undefined) {
        console.error("User is required to request feedback");
        return;
      }

      return clientRef.current?.feedback({
        ...opts,
        userId: String(user.id),
        companyId: company?.id !== undefined ? String(company.id) : undefined,
      });
    },
    [user?.id, company?.id],
  );

  const requestFeedback = useCallback(
    (opts: Omit<RequestFeedbackOptions, "userId" | "companyId">) => {
      if (user?.id === undefined) {
        console.error("User is required to request feedback");
        return;
      }

      clientRef.current?.requestFeedback({
        ...opts,
        userId: String(user.id),
        companyId: company?.id !== undefined ? String(company.id) : undefined,
      });
    },
    [user?.id, company?.id],
  );

  const context: ProviderContextType = {
    features: {
      features,
      isLoading: featuresLoading,
    },
    updateUser,
    updateCompany,
    updateOtherContext,
    track,

    sendFeedback,
    requestFeedback,
  };

  if (featuresLoading && loadingComponent) {
    return loadingComponent;
  }

  return <ProviderContext.Provider children={children} value={context} />;
}

/**
 * Returns true if the feature is enabled.
 * If the provider hasn't finished loading, it will return false.
 *
 * ```ts
 * const isEnabled = useFeatureIsEnabled('huddle');
 * // true / false
 * ```
 */
export function useFeatureIsEnabled(featureKey: BucketFeatures) {
  const { features } =
    useContext<ProviderContextType>(ProviderContext).features;
  return features[featureKey] ?? false;
}

/**
 * Returns the state of a given feature for the current context, e.g.
 *
 * ```ts
 * const {isEnabled, isLoading, track} = useFeature("huddle");
 *
 * ```
 */
export function useFeature(key: BucketFeatures) {
  const { features, isLoading } =
    useContext<ProviderContextType>(ProviderContext).features;

  const isEnabled = features[key] ?? false;

  return { isLoading: isLoading, isEnabled };
}

/**
 * Returns features as an object, e.g.
 * Note: this returns the raw feature keys, and does not use the
 * optional typing provided through the `Features` type.
 *
 * ```ts
 * const features = useFeatures();
 * // {
 * //   "isLoading": false,
 * //   "features: {
 * //     "huddle": true,
 * //     "post-message": true
 * //   }
 * // }
 * ```
 */
export function useFeatures(): {
  isLoading: boolean;
  features: FeaturesResult;
} {
  const { features, isLoading } =
    useContext<ProviderContextType>(ProviderContext).features;

  return {
    isLoading,
    features,
  };
}

/**
 * Returns a set of functions to update the current user, company or "other context".
 *
 * ```ts
 *  import { useUpdateContext } from "@bucketco/react-sdk";
 *  function Company() {
 *  const [company, _] = useState(initialCompany);
 *  const { updateCompany } = useUpdateContext();
 *  return (
 *    <div>
 *      <button onClick={() => updateCompany({ ...company, plan: "enterprise" })}>
 *        Upgrade to enterprise
 *      </button>
 *    </div>
 *  );
 * }
 * ```
 */
export function useUpdateContext() {
  const {
    updateUser,
    updateCompany,
    updateOtherContext,
    features: { isLoading },
  } = useContext<ProviderContextType>(ProviderContext);
  return { updateUser, updateCompany, updateOtherContext, isLoading };
}

/**
 * Returns a function to send an event when a user performs an action
 * Note: When calling `useTrack`, user/company must already be set.
 *
 * ```ts
 * const track = useTrack();
 * track("Started Huddle", { button: "cta" });
 * ```
 */
export function useTrack() {
  const ctx = useContext<ProviderContextType>(ProviderContext);
  return ctx.track;
}

/**
 * Returns a function to open up the feedback form
 * Note: When calling `useRequestFeedback`, user/company must already be set.
 *
 * See https://github.com/bucketco/bucket-javascript-sdk/blob/main/packages/tracking-sdk/FEEDBACK.md#bucketrequestfeeback-options
 * for more information
 *
 * ```ts
 * const requestFeedback = useRequestFeedback();
 * bucket.requestFeedback({
 *   featureId: "bucket-feature-id",
 *   title: "How satisfied are you with file uploads?",
 * });
 * ```
 */
export function useRequestFeedback() {
  return useContext<ProviderContextType>(ProviderContext).requestFeedback;
}

/**
 * Returns a function to manually send feedback collected from a user.
 * Note: When calling `useSendFeedback`, user/company must already be set.
 *
 * See https://github.com/bucketco/bucket-javascript-sdk/blob/main/packages/tracking-sdk/FEEDBACK.md#using-your-own-ui-to-collect-feedback
 * for more information
 *
 * ```ts
 * const sendFeedback = useSendFeedback();
 * sendFeedback({
 *   featureId: "fe2323223";;
 *   question: "How did you like the new huddle feature?";
 *   score: 5;
 *   comment: "I loved it!";
 * });
 * ```
 */
export function useSendFeedback() {
  return useContext<ProviderContextType>(ProviderContext).sendFeedback;
}<|MERGE_RESOLUTION|>--- conflicted
+++ resolved
@@ -126,16 +126,11 @@
     const client = newBucketClient(publishableKey, featureContext, {
       host: config.host,
       sseHost: config.sseHost,
-<<<<<<< HEAD
-      flags: {
-        ...flagOptions,
-        onUpdatedFlags: (flags) => {
-          setFlags(flags);
-        },
-=======
       features: {
         ...featureOptions,
->>>>>>> c7720a5a
+        onUpdatedFeatures: (flags) => {
+          setFeatures(flags);
+        },
       },
       feedback: config.feedback,
       logger: config.debug ? console : undefined,
