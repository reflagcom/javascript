"use client";

import React, {
  createContext,
  ReactNode,
  useContext,
  useEffect,
  useRef,
  useState,
} from "react";
import canonicalJSON from "canonical-json";

import {
  BucketClient,
  BucketContext,
  FeatureDefinitions,
  FeatureKey,
  FeaturesOptions,
  FeedbackOptions,
  RawFeatures,
  RequestFeedbackData,
  ToolbarOptions,
  UnassignedFeedback,
} from "@bucketco/browser-sdk";

import { version } from "../package.json";

export interface Features {}

const SDK_VERSION = `react-sdk/${version}`;

export type FeatureKey = keyof (keyof Features extends never
  ? Record<string, boolean>
  : Features);

type ProviderContextType = {
  client?: BucketClient;
  features: {
    features: RawFeatures;
    isLoading: boolean;
  };
};

const ProviderContext = createContext<ProviderContextType>({
  features: {
    features: {},
    isLoading: false,
  },
});

export type BucketProps = BucketContext & {
  publishableKey: string;
  featureOptions?: Omit<FeaturesOptions, "fallbackFeatures"> & {
    fallbackFeatures?: FeatureKey[];
  };
  children?: ReactNode;
  loadingComponent?: ReactNode;
  feedback?: FeedbackOptions;
  /**
   * @deprecated
   * Use `apiBaseUrl` instead.
   */
  host?: string;
  apiBaseUrl?: string;

  /**
   * @deprecated
   * Use `sseBaseUrl` instead.
   */
  sseHost?: string;
  sseBaseUrl?: string;
  debug?: boolean;
  enableTracking?: boolean;
  toolbar?: ToolbarOptions;
  features: Features;

  // for testing
  newBucketClient?: (
    ...args: ConstructorParameters<typeof BucketClient>
  ) => BucketClient;
};

export function BucketProvider({
  children,
  user,
  company,
  otherContext,
  publishableKey,
  featureOptions,
  loadingComponent,
  newBucketClient = (...args) => new BucketClient(...args),
  ...config
}: BucketProps) {
  const [featuresLoading, setFeaturesLoading] = useState(true);
  const [features, setFeatures] = useState<RawFeatures>({});

  const clientRef = useRef<BucketClient>();
  const contextKeyRef = useRef<string>();

  const featureContext = { user, company, otherContext };
  const contextKey = canonicalJSON({ config, featureContext });

  useEffect(() => {
    // useEffect will run twice in development mode
    // This is a workaround to prevent re-initialization
    if (contextKeyRef.current === contextKey) {
      return;
    }
    contextKeyRef.current = contextKey;

    // on update of contextKey and on unmount
    if (clientRef.current) {
      void clientRef.current.stop();
    }

    const client = newBucketClient({
      publishableKey,
      user,
      company,
      otherContext,

      host: config.host,
      apiBaseUrl: config.apiBaseUrl,
      sseHost: config.sseHost,
      sseBaseUrl: config.sseBaseUrl,

      enableTracking: config.enableTracking,

      features: {
        ...featureOptions,
      },
      feedback: config.feedback,
      logger: config.debug ? console : undefined,
      sdkVersion: SDK_VERSION,
    });
    clientRef.current = client;

    client.onFeaturesUpdated(() => {
      setFeatures(client.getFeatures());
    });

    client
      .initialize()
      .then(() => {
        setFeaturesLoading(false);
      })
      .catch(() => {
        // initialize cannot actually throw, but this fixes lint warnings
      });
  }, [contextKey]);

  const context: ProviderContextType = {
    features: {
      features,
      isLoading: featuresLoading,
    },
    client: clientRef.current,
  };
  return (
    <ProviderContext.Provider
      children={
        featuresLoading && typeof loadingComponent !== "undefined"
          ? loadingComponent
          : children
      }
      value={context}
    />
  );
}

/**
 * Returns the state of a given feature for the current context, e.g.
 *
 * ```ts
 * function HuddleButton() {
 *   const {isEnabled, track} = useFeature("huddle");
 *   if (isEnabled) {
 *    return <button onClick={() => track()}>Start Huddle</button>;
 *   }
 * }
 * ```
 */
<<<<<<< HEAD
export function useFeature<Defs extends FeatureDefinitions>(
  key: FeatureKey<Defs>,
) {
=======
export function useFeature(key: FeatureKey) {
>>>>>>> 86757a71
  const {
    features: { features, isLoading },
    client,
  } = useContext<ProviderContextType>(ProviderContext);

  const track = () => client?.track(key);
  const requestFeedback = (
    opts: Omit<RequestFeedbackData, "featureKey" | "featureId">,
  ) => client?.requestFeedback({ ...opts, featureKey: key });

  if (isLoading) {
    return {
      isLoading,
      isEnabled: false,
      track,
      requestFeedback,
    };
  }

  const feature = features[key];
  const enabled = feature?.isEnabled ?? false;

  return {
    isLoading,
    track,
    requestFeedback,
    get isEnabled() {
      client
        ?.sendCheckEvent({
          key,
          value: enabled,
          version: feature?.targetingVersion,
        })
        .catch(() => {
          // ignore
        });
      return enabled;
    },
  };
}

/**
 * Returns a function to send an event when a user performs an action
 * Note: When calling `useTrack`, user/company must already be set.
 *
 * ```ts
 * const track = useTrack();
 * track("Started Huddle", { button: "cta" });
 * ```
 */
export function useTrack() {
  const { client } = useContext<ProviderContextType>(ProviderContext);
  return (eventName: string, attributes?: Record<string, any> | null) =>
    client?.track(eventName, attributes);
}

/**
 * Returns a function to open up the feedback form
 * Note: When calling `useRequestFeedback`, user/company must already be set.
 *
 * See https://github.com/bucketco/bucket-javascript-sdk/blob/main/packages/tracking-sdk/FEEDBACK.md#bucketrequestfeeback-options
 * for more information
 *
 * ```ts
 * const requestFeedback = useRequestFeedback();
 * bucket.requestFeedback({
 *   featureId: "bucket-feature-id",
 *   title: "How satisfied are you with file uploads?",
 * });
 * ```
 */
export function useRequestFeedback() {
  const { client } = useContext<ProviderContextType>(ProviderContext);
  return (options: RequestFeedbackData) => client?.requestFeedback(options);
}

/**
 * Returns a function to manually send feedback collected from a user.
 * Note: When calling `useSendFeedback`, user/company must already be set.
 *
 * See https://github.com/bucketco/bucket-javascript-sdk/blob/main/packages/tracking-sdk/FEEDBACK.md#using-your-own-ui-to-collect-feedback
 * for more information
 *
 * ```ts
 * const sendFeedback = useSendFeedback();
 * sendFeedback({
 *   featureId: "fe2323223";;
 *   question: "How did you like the new huddle feature?";
 *   score: 5;
 *   comment: "I loved it!";
 * });
 * ```
 */
export function useSendFeedback() {
  const { client } = useContext<ProviderContextType>(ProviderContext);
  return (opts: UnassignedFeedback) => client?.feedback(opts);
}

/**
 * Returns a function to update the current user's information.
 * For example, if the user changed role or opted into a beta-feature.
 *
 * The method returned is a function which returns a promise that
 * resolves when after the features have been updated as a result
 * of the user update.
 *
 * ```ts
 * const updateUser = useUpdateUser();
 * updateUser({ optInHuddles: "true" }).then(() => console.log("Features updated"));
 * ```
 */
export function useUpdateUser() {
  const { client } = useContext<ProviderContextType>(ProviderContext);
  return (opts: { [key: string]: string | number | undefined }) =>
    client?.updateUser(opts);
}

/**
 * Returns a function to update the current company's information.
 * For example, if the company changed plan or opted into a beta-feature.
 *
 * The method returned is a function which returns a promise that
 * resolves when after the features have been updated as a result
 * of the company update.
 *
 * ```ts
 * const updateCompany = useUpdateCompany();
 * updateCompany({ plan: "enterprise" }).then(() => console.log("Features updated"));
 *
 */
export function useUpdateCompany() {
  const { client } = useContext<ProviderContextType>(ProviderContext);
  return (opts: { [key: string]: string | number | undefined }) =>
    client?.updateCompany(opts);
}

/**
 * Returns a function to update the "other" context information.
 * For example, if the user changed workspace, you can set the workspace id here.
 *
 * The method returned is a function which returns a promise that
 * resolves when after the features have been updated as a result
 * of the update to the "other" context.
 *
 * ```ts
 * const updateOtherContext = useUpdateOtherContext();
 * updateOtherContext({ workspaceId: newWorkspaceId })
 *   .then(() => console.log("Features updated"));
 */
export function useUpdateOtherContext() {
  const { client } = useContext<ProviderContextType>(ProviderContext);
  return (opts: { [key: string]: string | number | undefined }) =>
    client?.updateOtherContext(opts);
}<|MERGE_RESOLUTION|>--- conflicted
+++ resolved
@@ -180,13 +180,9 @@
  * }
  * ```
  */
-<<<<<<< HEAD
 export function useFeature<Defs extends FeatureDefinitions>(
   key: FeatureKey<Defs>,
 ) {
-=======
-export function useFeature(key: FeatureKey) {
->>>>>>> 86757a71
   const {
     features: { features, isLoading },
     client,
