"use client";

import React, {
  createContext,
  ReactNode,
  useCallback,
  useContext,
  useEffect,
  useRef,
  useState,
} from "react";
import canonicalJSON from "canonical-json";

import {
  BucketClient,
  BucketContext,
  CompanyContext,
  Feedback,
  FeedbackOptions,
  FlagsOptions,
  RequestFeedbackOptions,
  UserContext,
} from "@bucketco/browser-sdk";

import { version } from "../package.json";

type OtherContext = Record<string, any>;

export interface Flags {}

const SDK_VERSION = `react-sdk/${version}`;

type BucketFlags = keyof (keyof Flags extends never
  ? Record<string, boolean>
  : Flags);

export type FlagsResult = { [k in BucketFlags]?: boolean };

type ProviderContextType = {
  flags: {
    flags: FlagsResult;
    isLoading: boolean;
  };
  updateUser: (user?: UserContext) => void;
  updateCompany: (company: CompanyContext) => void;
  updateOtherContext: (otherContext: OtherContext) => void;

  sendFeedback: (opts: Omit<Feedback, "userId" | "companyId">) => void;
  requestFeedback: (
    opts: Omit<RequestFeedbackOptions, "userId" | "companyId">,
  ) => void;

  track: (eventName: string, attributes?: Record<string, any>) => void;
};

const ProviderContext = createContext<ProviderContextType>({
  flags: {
    flags: {},
    isLoading: false,
  },
  updateUser: () => undefined,
  updateCompany: () => undefined,
  updateOtherContext: () => undefined,
  track: () => undefined,
  sendFeedback: () => undefined,
  requestFeedback: () => undefined,
});

export type BucketProps = BucketContext & {
  publishableKey: string;
  flagOptions?: Omit<FlagsOptions, "fallbackFlags"> & {
    fallbackFlags?: BucketFlags[];
  };
  children?: ReactNode;
  loadingComponent?: ReactNode;
  feedback?: FeedbackOptions;
  host?: string;
  sseHost?: string;
  debug?: boolean;

  // for testing
  newBucketClient?: (
    ...args: ConstructorParameters<typeof BucketClient>
  ) => BucketClient;
};

export function BucketProvider({
  children,
  user: initialUser,
  company: initialCompany,
  otherContext: initialOtherContext,
  publishableKey,
  flagOptions,
  loadingComponent,
  newBucketClient = (...args) => new BucketClient(...args),
  ...config
}: BucketProps) {
  const [flagsLoading, setFlagsLoading] = useState(true);
<<<<<<< HEAD
  const clientRef = useRef<BucketClient>();
  const contextKeyRef = useRef<string>();
=======
  const [flags, setFlags] = useState<FlagsResult>({});
  const ref = useRef<BucketClient>();

>>>>>>> 9cfe4a9e
  const [flagContext, setFlagContext] = useState({
    user: initialUser,
    company: initialCompany,
    otherContext: initialOtherContext,
  });
  const { user, company } = flagContext;

  const contextKey = canonicalJSON({ config, flagContext });

  useEffect(() => {
    // useEffect will run twice in development mode
    // This is a workaround to prevent re-initialization
    if (contextKeyRef.current === contextKey) {
      return;
    }
    contextKeyRef.current = contextKey;

    // on update of contextKey and on mount
    if (clientRef.current) {
      clientRef.current.stop();
    }

    const client = newBucketClient(publishableKey, flagContext, {
      host: config.host,
      sseHost: config.sseHost,
      flags: {
        ...flagOptions,
      },
      feedback: config.feedback,
      logger: config.debug ? console : undefined,
      sdkVersion: SDK_VERSION,
    });
    clientRef.current = client;
    client
      .initialize()
      .then(() => {
        setFlags(client.getFlags() ?? {});
        setFlagsLoading(false);

        // update user attributes
        const { id: userId, ...userAttributes } = flagContext.user || {};
        if (userId) {
          client.user(userAttributes).catch(() => {
            // ignore rejections. Logged inside
          });
        }

        // update company attributes
        const { id: companyId, ...companyAttributes } =
          flagContext.company || {};

        if (companyId) {
          client.company(companyAttributes).catch(() => {
            // ignore rejections. Logged inside
          });
        }
      })
      .catch(() => {
        // initialize cannot actually throw, but this fixes lint warnings
      });

    // on umount
    return () => client.stop();
  }, [contextKey]);

  // call updateUser with no arguments to logout
  const updateUser = useCallback((newUser?: UserContext) => {
    setFlagContext({ ...flagContext, user: newUser });
  }, []);

  // call updateUser with no arguments to re-set company context
  const updateCompany = useCallback((newCompany?: CompanyContext) => {
    setFlagContext({ ...flagContext, company: newCompany });
  }, []);

  const updateOtherContext = useCallback((otherContext?: OtherContext) => {
    setFlagContext({ ...flagContext, otherContext });
  }, []);

  const track = useCallback(
    (eventName: string, attributes?: Record<string, any>) => {
      if (user?.id === undefined)
        return () => {
          console.error("User is required to send events");
        };

      return clientRef.current?.track(eventName, attributes);
    },
    [user?.id, company?.id],
  );

  const sendFeedback = useCallback(
    (opts: Omit<Feedback, "userId" | "companyId">) => {
      if (user?.id === undefined) {
        console.error("User is required to request feedback");
        return;
      }

      return clientRef.current?.feedback({
        ...opts,
        userId: String(user.id),
        companyId: company?.id !== undefined ? String(company.id) : undefined,
      });
    },
    [user?.id, company?.id],
  );

  const requestFeedback = useCallback(
    (opts: Omit<RequestFeedbackOptions, "userId" | "companyId">) => {
      if (user?.id === undefined) {
        console.error("User is required to request feedback");
        return;
      }

      clientRef.current?.requestFeedback({
        ...opts,
        userId: String(user.id),
        companyId: company?.id !== undefined ? String(company.id) : undefined,
      });
    },
    [user?.id, company?.id],
  );

  const context: ProviderContextType = {
    flags: {
<<<<<<< HEAD
      flags: clientRef.current?.getFlags() ?? {},
=======
      flags,
>>>>>>> 9cfe4a9e
      isLoading: flagsLoading,
    },
    updateUser,
    updateCompany,
    updateOtherContext,
    track,

    sendFeedback,
    requestFeedback,
  };

  if (flagsLoading && loadingComponent) {
    return loadingComponent;
  }

  return <ProviderContext.Provider children={children} value={context} />;
}

/**
 * Returns true if the feature flags is enabled.
 * If the provider hasn't finished loading, it will return false.
 *
 * ```ts
 * const isEnabled = useFlagIsEnabled('huddle');
 * // true / false
 * ```
 */
export function useFlagIsEnabled(flagKey: BucketFlags) {
  const { flags } = useContext<ProviderContextType>(ProviderContext).flags;
  return flags[flagKey] ?? false;
}

/**
 * Returns the state of a given feature flag for the current context, e.g.
 *
 * ```ts
 * const huddleFlag = useFlag("huddle");
 * // {
 * //   "isLoading": false,
 * //   "isEnabled": true,
 * // }
 * ```
 */
export function useFlag(key: BucketFlags) {
  const { flags, isLoading } =
    useContext<ProviderContextType>(ProviderContext).flags;

  const isEnabled = flags[key] ?? false;

  return { isLoading: isLoading, isEnabled };
}

/**
 * Returns feature flags as an object, e.g.
 * Note: this returns the raw flag keys, and does not use the
 * optional typing provided through the `Flags` type.
 *
 * ```ts
 * const flags = useFlags();
 * // {
 * //   "isLoading": false,
 * //   "flags: {
 * //     "huddle": true,
 * //     "post-message": true
 * //   }
 * // }
 * ```
 */
export function useFlags(): {
  isLoading: boolean;
  flags: FlagsResult;
} {
  const { flags, isLoading } =
    useContext<ProviderContextType>(ProviderContext).flags;

  return {
    isLoading,
    flags,
  };
}

/**
 * Returns a set of functions to update the current user, company or "other context".
 *
 * ```ts
 *  import { useUpdateContext } from "@bucketco/react-sdk";
 *  function Company() {
 *  const [company, _] = useState(initialCompany);
 *  const { updateCompany } = useUpdateContext();
 *  return (
 *    <div>
 *      <button onClick={() => updateCompany({ ...company, plan: "enterprise" })}>
 *        Upgrade to enterprise
 *      </button>
 *    </div>
 *  );
 * }
 * ```
 */
export function useUpdateContext() {
  const {
    updateUser,
    updateCompany,
    updateOtherContext,
    flags: { isLoading },
  } = useContext<ProviderContextType>(ProviderContext);
  return { updateUser, updateCompany, updateOtherContext, isLoading };
}

/**
 * Returns a function to send an event when a user performs an action
 * Note: When calling `useTrack`, user/company must already be set.
 *
 * ```ts
 * const track = useTrack();
 * track("Started Huddle", { button: "cta" });
 * ```
 */
export function useTrack() {
  const ctx = useContext<ProviderContextType>(ProviderContext);
  return ctx.track;
}

/**
 * Returns a function to open up the feedback form
 * Note: When calling `useRequestFeedback`, user/company must already be set.
 *
 * See https://github.com/bucketco/bucket-javascript-sdk/blob/main/packages/tracking-sdk/FEEDBACK.md#bucketrequestfeeback-options
 * for more information
 *
 * ```ts
 * const requestFeedback = useRequestFeedback();
 * bucket.requestFeedback({
 *   featureId: "bucket-feature-id",
 *   title: "How satisfied are you with file uploads?",
 * });
 * ```
 */
export function useRequestFeedback() {
  return useContext<ProviderContextType>(ProviderContext).requestFeedback;
}

/**
 * Returns a function to manually send feedback collected from a user.
 * Note: When calling `useSendFeedback`, user/company must already be set.
 *
 * See https://github.com/bucketco/bucket-javascript-sdk/blob/main/packages/tracking-sdk/FEEDBACK.md#using-your-own-ui-to-collect-feedback
 * for more information
 *
 * ```ts
 * const sendFeedback = useSendFeedback();
 * sendFeedback({
 *   featureId: "fe2323223";;
 *   question: "How did you like the new huddle feature?";
 *   score: 5;
 *   comment: "I loved it!";
 * });
 * ```
 */
export function useSendFeedback() {
  return useContext<ProviderContextType>(ProviderContext).sendFeedback;
}<|MERGE_RESOLUTION|>--- conflicted
+++ resolved
@@ -96,14 +96,11 @@
   ...config
 }: BucketProps) {
   const [flagsLoading, setFlagsLoading] = useState(true);
-<<<<<<< HEAD
+  const [flags, setFlags] = useState<FlagsResult>({});
+  
   const clientRef = useRef<BucketClient>();
   const contextKeyRef = useRef<string>();
-=======
-  const [flags, setFlags] = useState<FlagsResult>({});
-  const ref = useRef<BucketClient>();
-
->>>>>>> 9cfe4a9e
+
   const [flagContext, setFlagContext] = useState({
     user: initialUser,
     company: initialCompany,
@@ -229,11 +226,7 @@
 
   const context: ProviderContextType = {
     flags: {
-<<<<<<< HEAD
-      flags: clientRef.current?.getFlags() ?? {},
-=======
       flags,
->>>>>>> 9cfe4a9e
       isLoading: flagsLoading,
     },
     updateUser,
