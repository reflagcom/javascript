--- conflicted
+++ resolved
@@ -227,11 +227,7 @@
     expect(result.current).toStrictEqual({
       isEnabled: false,
       isLoading: true,
-<<<<<<< HEAD
-      config: {},
-=======
       config: { key: undefined, payload: undefined },
->>>>>>> f3848576
       track: expect.any(Function),
       requestFeedback: expect.any(Function),
     });
@@ -246,11 +242,7 @@
 
     await waitFor(() => {
       expect(result.current).toStrictEqual({
-<<<<<<< HEAD
-        config: {},
-=======
         config: { key: undefined, payload: undefined },
->>>>>>> f3848576
         isEnabled: false,
         isLoading: false,
         track: expect.any(Function),
