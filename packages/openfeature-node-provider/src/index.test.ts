import { ErrorCode } from "@openfeature/core";
import { beforeAll, beforeEach, describe, expect, it, Mock, vi } from "vitest";

import { BucketClient } from "@bucketco/node-sdk";

import { BucketNodeProvider } from "./index";

vi.mock("@bucketco/node-sdk", () => {
  const actualModule = vi.importActual("@bucketco/node-sdk");

  return {
    __esModule: true,
    ...actualModule,
    BucketClient: vi.fn(),
  };
});

const bucketClientMock = {
  getFeatures: vi.fn(),
  initialize: vi.fn().mockResolvedValue({}),
<<<<<<< HEAD
  flush: vi.fn(),
=======
  track: vi.fn(),
>>>>>>> 51be25f1
};

const secretKey = "sec_fakeSecretKey______"; // must be 23 characters long

const context = {
  targetingKey: "abc",
  name: "John Doe",
  email: "john@acme.inc",
};

const bucketContext = {
  user: { id: "42" },
  company: { id: "99" },
};

beforeEach(() => {
  vi.clearAllMocks();
});

describe("BucketNodeProvider", () => {
  let provider: BucketNodeProvider;

  const newBucketClient = BucketClient as Mock;
  newBucketClient.mockReturnValue(bucketClientMock);

  const translatorFn = vi.fn().mockReturnValue(bucketContext);

  beforeAll(async () => {
    provider = new BucketNodeProvider({
      secretKey,
      contextTranslator: translatorFn,
    });
    await provider.initialize();
  });

  it("calls the constructor", () => {
    provider = new BucketNodeProvider({
      secretKey,
      contextTranslator: translatorFn,
    });
    expect(newBucketClient).toHaveBeenCalledTimes(1);
    expect(newBucketClient).toHaveBeenCalledWith({ secretKey });
  });

  it("uses the contextTranslator function", async () => {
    const track = vi.fn();
    bucketClientMock.getFeatures.mockReturnValue({
      booleanTrue: {
        isEnabled: true,
        key: "booleanTrue",
        track,
      },
    });

    await provider.resolveBooleanEvaluation("booleanTrue", false, context);
    expect(translatorFn).toHaveBeenCalledTimes(1);
    expect(translatorFn).toHaveBeenCalledWith(context);
    expect(bucketClientMock.getFeatures).toHaveBeenCalledTimes(1);
    expect(bucketClientMock.getFeatures).toHaveBeenCalledWith(bucketContext);
  });

  describe("method resolveBooleanEvaluation", () => {
    it("should return right value if key exists", async () => {
      const result = await provider.resolveBooleanEvaluation(
        "booleanTrue",
        false,
        context,
      );
      expect(result.value).toEqual(true);
      expect(result.errorCode).toBeUndefined();
    });

    it("should return the default value if key does not exists", async () => {
      const result = await provider.resolveBooleanEvaluation(
        "non-existent",
        true,
        context,
      );
      expect(result.value).toEqual(true);
      expect(result.errorCode).toEqual(ErrorCode.FLAG_NOT_FOUND);
    });
  });

  describe("method resolveNumberEvaluation", () => {
    it("should return the default value and an error message", async () => {
      const result = await provider.resolveNumberEvaluation("number1", 42);
      expect(result.value).toEqual(42);
      expect(result.errorCode).toEqual(ErrorCode.GENERAL);
      expect(result.errorMessage).toEqual(
        `Bucket doesn't support number flags`,
      );
    });
  });

  describe("method resolveStringEvaluation", () => {
    it("should return the default value and an error message", async () => {
      const result = await provider.resolveStringEvaluation(
        "number1",
        "defaultValue",
      );
      expect(result.value).toEqual("defaultValue");
      expect(result.errorCode).toEqual(ErrorCode.GENERAL);
      expect(result.errorMessage).toEqual(
        `Bucket doesn't support string flags`,
      );
    });
  });
  describe("method resolveObjectEvaluation", () => {
    it("should return the default value and an error message", async () => {
      const defaultValue = { key: "value" };
      const result = await provider.resolveObjectEvaluation(
        "number1",
        defaultValue,
      );
      expect(result.value).toEqual(defaultValue);
      expect(result.errorCode).toEqual(ErrorCode.GENERAL);
      expect(result.errorMessage).toEqual(
        `Bucket doesn't support object flags`,
      );
    });
  });

<<<<<<< HEAD
  describe("onClose", () => {
    it("calls flush", async () => {
      await provider.onClose();
      expect(bucketClientMock.flush).toHaveBeenCalledTimes(1);
=======
  describe("track", () => {
    it("should track", async () => {
      expect(translatorFn).toHaveBeenCalledTimes(0);
      provider.track("event", context, {
        action: "click",
      });
      expect(translatorFn).toHaveBeenCalledTimes(1);
      expect(translatorFn).toHaveBeenCalledWith(context);
      expect(bucketClientMock.track).toHaveBeenCalledTimes(1);
      expect(bucketClientMock.track).toHaveBeenCalledWith("42", "event", {
        attributes: { action: "click" },
        companyId: bucketContext.company.id,
      });
>>>>>>> 51be25f1
    });
  });
});<|MERGE_RESOLUTION|>--- conflicted
+++ resolved
@@ -18,11 +18,8 @@
 const bucketClientMock = {
   getFeatures: vi.fn(),
   initialize: vi.fn().mockResolvedValue({}),
-<<<<<<< HEAD
   flush: vi.fn(),
-=======
   track: vi.fn(),
->>>>>>> 51be25f1
 };
 
 const secretKey = "sec_fakeSecretKey______"; // must be 23 characters long
@@ -145,12 +142,13 @@
     });
   });
 
-<<<<<<< HEAD
   describe("onClose", () => {
     it("calls flush", async () => {
       await provider.onClose();
       expect(bucketClientMock.flush).toHaveBeenCalledTimes(1);
-=======
+    });
+  });
+  
   describe("track", () => {
     it("should track", async () => {
       expect(translatorFn).toHaveBeenCalledTimes(0);
@@ -164,7 +162,6 @@
         attributes: { action: "click" },
         companyId: bucketContext.company.id,
       });
->>>>>>> 51be25f1
     });
   });
 });