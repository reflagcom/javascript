{
  "name": "@bucketco/openfeature-node-provider",
<<<<<<< HEAD
  "version": "0.4.0",
=======
  "version": "0.4.2",
>>>>>>> fc91bb4a
  "license": "MIT",
  "repository": {
    "type": "git",
    "url": "https://github.com/bucketco/bucket-javascript-sdk.git"
  },
  "scripts": {
    "dev": "vite",
    "start": "vite",
    "build": "tsc --project tsconfig.build.json",
    "test": "vitest -c vite.config.js",
    "test:ci": "vitest run -c vite.config.js --reporter=default --reporter=junit --outputFile=junit.xml",
    "coverage": "vitest run --coverage",
    "lint": "eslint .",
    "lint:ci": "eslint --output-file eslint-report.json --format json .",
    "prettier": "prettier --check .",
    "format": "yarn lint --fix && yarn prettier --write",
    "preversion": "yarn lint && yarn prettier && yarn vitest run -c vite.config.js && yarn build"
  },
  "files": [
    "dist"
  ],
  "publishConfig": {
    "access": "public"
  },
  "main": "./dist/index.js",
  "types": "./dist/types/index.d.ts",
  "exports": {
    ".": {
      "types": "./dist/types/index.d.ts",
      "require": "./dist/index.js"
    }
  },
  "devDependencies": {
    "@babel/core": "~7.24.7",
    "@bucketco/eslint-config": "~0.0.2",
    "@bucketco/tsconfig": "~0.0.2",
    "@openfeature/core": "^1.5.0",
    "@openfeature/server-sdk": ">=1.16.1",
    "@types/node": "^22.12.0",
    "eslint": "^9.21.0",
    "flush-promises": "~1.0.2",
    "prettier": "^3.5.2",
    "ts-node": "~10.9.2",
    "typescript": "^5.7.3",
    "vite": "~5.4.18",
    "vite-plugin-dts": "~3.9.1",
    "vitest": "~1.6.0"
  },
  "dependencies": {
<<<<<<< HEAD
    "@bucketco/node-sdk": "1.9.1"
=======
    "@bucketco/node-sdk": "1.9.3"
>>>>>>> fc91bb4a
  },
  "peerDependencies": {
    "@openfeature/server-sdk": ">=1.16.1"
  }
}<|MERGE_RESOLUTION|>--- conflicted
+++ resolved
@@ -1,10 +1,6 @@
 {
   "name": "@bucketco/openfeature-node-provider",
-<<<<<<< HEAD
-  "version": "0.4.0",
-=======
   "version": "0.4.2",
->>>>>>> fc91bb4a
   "license": "MIT",
   "repository": {
     "type": "git",
@@ -54,11 +50,7 @@
     "vitest": "~1.6.0"
   },
   "dependencies": {
-<<<<<<< HEAD
-    "@bucketco/node-sdk": "1.9.1"
-=======
     "@bucketco/node-sdk": "1.9.3"
->>>>>>> fc91bb4a
   },
   "peerDependencies": {
     "@openfeature/server-sdk": ">=1.16.1"
