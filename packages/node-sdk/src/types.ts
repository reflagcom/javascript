--- conflicted
+++ resolved
@@ -110,14 +110,11 @@
   targetingVersion?: number;
 
   /**
-<<<<<<< HEAD
-=======
    * The remote configuration value for the feature.
    */
   config?: RawFeatureRemoteConfig;
 
   /**
->>>>>>> 62b55a86
    * The rule results of the evaluation (optional).
    */
   ruleEvaluationResults?: boolean[];
