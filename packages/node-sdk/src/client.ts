--- conflicted
+++ resolved
@@ -110,7 +110,7 @@
     configFile?: string;
   };
 
-  private _initialize: () => Promise<void>;
+  private _initialize: (() => Promise<void>) | undefined = undefined;
 
   /**
    * Creates a new SDK client.
@@ -444,12 +444,6 @@
         this._config.staleWarningInterval,
         this._config.logger,
         async () => {
-<<<<<<< HEAD
-          if (this._config.offline) {
-            return { features: [] };
-          }
-=======
->>>>>>> 8175172a
           const res = await this.get<FeaturesAPIResponse>("features");
 
           if (!isObject(res) || !Array.isArray(res?.features)) {
@@ -524,14 +518,6 @@
       return;
     }
 
-<<<<<<< HEAD
-    await this._config.batchBuffer.add({
-      type: "user",
-      userId,
-      attributes: opts?.attributes,
-      context: opts?.meta,
-    });
-=======
     if (this._config.rateLimiter.isAllowed(hashObject({ ...opts, userId }))) {
       await this._config.batchBuffer.add({
         type: "user",
@@ -540,7 +526,6 @@
         context: opts?.meta,
       });
     }
->>>>>>> 8175172a
   }
 
   /**
@@ -581,15 +566,6 @@
       return;
     }
 
-<<<<<<< HEAD
-    await this._config.batchBuffer.add({
-      type: "company",
-      companyId,
-      userId: opts?.userId,
-      attributes: opts?.attributes,
-      context: opts?.meta,
-    });
-=======
     if (
       this._config.rateLimiter.isAllowed(hashObject({ ...opts, companyId }))
     ) {
@@ -601,7 +577,6 @@
         context: opts?.meta,
       });
     }
->>>>>>> 8175172a
   }
 
   /**
@@ -666,22 +641,18 @@
    * If the client is already initializing or initialized the same promise will be returned.
    **/
   public async initialize() {
-<<<<<<< HEAD
     if (this._initialize) {
       return this._initialize;
     }
     // need this to convert to () => Promise<void>
     this._initialize = async () => {
-      await this.getFeaturesCache().refresh();
+      if (!this._config.offline) {
+        await this.getFeaturesCache().refresh();
+      }
     };
     await this._initialize();
+    this._config.logger?.info("Bucket initialized");
     return;
-=======
-    if (!this._config.offline) {
-      await this.getFeaturesCache().refresh();
-    }
-    this._config.logger?.info("Bucket initialized");
->>>>>>> 8175172a
   }
 
   /**
