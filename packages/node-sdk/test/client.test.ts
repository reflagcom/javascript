import flushPromises from "flush-promises";
import {
  afterEach,
  beforeAll,
  beforeEach,
  describe,
  expect,
  it,
  test,
  vi,
} from "vitest";

import { evaluateFeatureRules, flattenJSON } from "@bucketco/flag-evaluation";

import { BoundBucketClient, BucketClient } from "../src";
import {
  API_BASE_URL,
  API_TIMEOUT_MS,
  BATCH_INTERVAL_MS,
  BATCH_MAX_SIZE,
  FEATURE_EVENT_RATE_LIMITER_WINDOW_SIZE_MS,
  FEATURES_REFETCH_MS,
  SDK_VERSION,
  SDK_VERSION_HEADER_NAME,
} from "../src/config";
import fetchClient from "../src/fetch-http-client";
import { subscribe as triggerOnExit } from "../src/flusher";
import { newRateLimiter } from "../src/rate-limiter";
import { ClientOptions, Context, FeaturesAPIResponse } from "../src/types";

const BULK_ENDPOINT = "https://api.example.com/bulk";

vi.mock("@bucketco/flag-evaluation", async (importOriginal) => {
  const original = (await importOriginal()) as any;

  return {
    ...original,
    evaluateFeatureRules: vi.fn(original.evaluateFeatureRules),
  };
});

vi.mock("../src/rate-limiter", async (importOriginal) => {
  const original = (await importOriginal()) as any;

  return {
    ...original,
    newRateLimiter: vi.fn(original.newRateLimiter),
  };
});

vi.mock("../src/flusher", () => ({
  subscribe: vi.fn(),
}));

const user = {
  id: "user123",
  age: 1,
  name: "John",
};

const company = {
  id: "company123",
  employees: 100,
  name: "Acme Inc.",
};

const event = {
  event: "feature-event",
  attrs: { key: "value" },
};

const otherContext = { custom: "context", key: "value" };
const logger = {
  debug: vi.fn(),
  info: vi.fn(),
  warn: vi.fn(),
  error: vi.fn(),
};
const httpClient = { post: vi.fn(), get: vi.fn() };

const fallbackFeatures = ["key"];

const validOptions: ClientOptions = {
  secretKey: "validSecretKeyWithMoreThan22Chars",
  apiBaseUrl: "https://api.example.com/",
  logger,
  httpClient,
  fallbackFeatures,
  featuresFetchRetries: 2,
  batchOptions: {
    maxSize: 99,
    intervalMs: 10001,
    flushOnExit: false,
  },
  offline: false,
};

const expectedHeaders = {
  [SDK_VERSION_HEADER_NAME]: SDK_VERSION,
  "Content-Type": "application/json",
  Authorization: `Bearer ${validOptions.secretKey}`,
};

const featureDefinitions: FeaturesAPIResponse = {
  features: [
    {
      key: "feature1",
      description: "Feature 1",
      targeting: {
        version: 1,
        rules: [
          {
            filter: {
              type: "context" as const,
              field: "company.id",
              operator: "IS",
              values: ["company123"],
            },
          },
        ],
      },
      config: {
        version: 1,
        variants: [
          {
            filter: {
              type: "context",
              field: "company.id",
              operator: "IS",
              values: ["company123"],
            },
            key: "config-1",
            payload: { something: "else" },
          },
        ],
      },
    },
    {
      key: "feature2",
      description: "Feature 2",
      targeting: {
        version: 2,
        rules: [
          {
            filter: {
              type: "group" as const,
              operator: "and",
              filters: [
                {
                  type: "context" as const,
                  field: "company.id",
                  operator: "IS",
                  values: ["company123"],
                },
                {
                  partialRolloutThreshold: 0.5,
                  partialRolloutAttribute: "attributeKey",
                  type: "rolloutPercentage" as const,
                  key: "feature2",
                },
              ],
            },
          },
        ],
      },
    },
  ],
};

describe("BucketClient", () => {
  afterEach(() => {
    vi.clearAllMocks();
  });

  describe("constructor", () => {
    it("should initialize with no options", async () => {
      const secretKeyEnv = process.env.BUCKET_SECRET_KEY;
      process.env.BUCKET_SECRET_KEY = "validSecretKeyWithMoreThan22Chars";
      try {
        const bucketInstance = new BucketClient();
        expect(bucketInstance).toBeInstanceOf(BucketClient);
      } finally {
        process.env.BUCKET_SECRET_KEY = secretKeyEnv;
      }
    });

    it("should accept fallback features as an array", async () => {
      const bucketInstance = new BucketClient({
        secretKey: "validSecretKeyWithMoreThan22Chars",
        fallbackFeatures: ["feature1", "feature2"],
      });

      expect(bucketInstance["_config"].fallbackFeatures).toEqual({
        feature1: {
          isEnabled: true,
          key: "feature1",
        },
        feature2: {
          isEnabled: true,
          key: "feature2",
        },
      });
    });

    it("should accept fallback features as an object", async () => {
      const bucketInstance = new BucketClient({
        secretKey: "validSecretKeyWithMoreThan22Chars",
        fallbackFeatures: {
          feature1: true,
          feature2: {
            isEnabled: true,
            config: {
              key: "config1",
              payload: { value: true },
            },
          },
        },
      });

      expect(bucketInstance["_config"].fallbackFeatures).toStrictEqual({
        feature1: {
          key: "feature1",
          config: undefined,
          isEnabled: true,
        },
        feature2: {
          key: "feature2",
          isEnabled: true,
          config: {
            key: "config1",
            payload: { value: true },
          },
        },
      });
    });

    it("should create a client instance with valid options", () => {
      const client = new BucketClient(validOptions);

      expect(client).toBeInstanceOf(BucketClient);
      expect(client["_config"].apiBaseUrl).toBe("https://api.example.com/");
      expect(client["_config"].refetchInterval).toBe(FEATURES_REFETCH_MS);
      expect(client["_config"].staleWarningInterval).toBe(
        FEATURES_REFETCH_MS * 5,
      );
      expect(client.logger).toBeDefined();
      expect(client.httpClient).toBe(validOptions.httpClient);
      expect(client["_config"].headers).toEqual(expectedHeaders);
      expect(client["batchBuffer"]).toMatchObject({
        maxSize: 99,
        intervalMs: 10001,
      });

      expect(client["_config"].fallbackFeatures).toEqual({
        key: {
          key: "key",
          isEnabled: true,
        },
      });
      expect(client["_config"].featuresFetchRetries).toBe(2);
    });

    it("should route messages to the supplied logger", () => {
      const client = new BucketClient(validOptions);

      const actualLogger = client.logger!;
      actualLogger.debug("debug message");
      actualLogger.info("info message");
      actualLogger.warn("warn message");
      actualLogger.error("error message");

      expect(logger.debug).toHaveBeenCalledWith(
        expect.stringMatching("debug message"),
      );
      expect(logger.info).toHaveBeenCalledWith(
        expect.stringMatching("info message"),
      );
      expect(logger.warn).toHaveBeenCalledWith(
        expect.stringMatching("warn message"),
      );
      expect(logger.error).toHaveBeenCalledWith(
        expect.stringMatching("error message"),
      );
    });

    it("should create a client instance with default values for optional fields", () => {
      const client = new BucketClient({
        secretKey: "validSecretKeyWithMoreThan22Chars",
      });

      expect(client["_config"].apiBaseUrl).toBe(API_BASE_URL);
      expect(client["_config"].refetchInterval).toBe(FEATURES_REFETCH_MS);
      expect(client["_config"].staleWarningInterval).toBe(
        FEATURES_REFETCH_MS * 5,
      );
      expect(client.httpClient).toBe(fetchClient);
      expect(client["_config"].headers).toEqual(expectedHeaders);
      expect(client["_config"].fallbackFeatures).toBeUndefined();
      expect(client["batchBuffer"]).toMatchObject({
        maxSize: BATCH_MAX_SIZE,
        intervalMs: BATCH_INTERVAL_MS,
      });
    });

    it("should throw an error if options are invalid", () => {
      let invalidOptions: any = null;
      expect(() => new BucketClient(invalidOptions)).toThrow(
        "options must be an object",
      );

      invalidOptions = { ...validOptions, secretKey: "shortKey" };
      expect(() => new BucketClient(invalidOptions)).toThrow(
        "invalid secretKey specified",
      );

      invalidOptions = { ...validOptions, host: 123 };
      expect(() => new BucketClient(invalidOptions)).toThrow(
        "host must be a string",
      );

      invalidOptions = {
        ...validOptions,
        logger: "invalidLogger" as any,
      };
      expect(() => new BucketClient(invalidOptions)).toThrow(
        "logger must be an object",
      );

      invalidOptions = {
        ...validOptions,
        httpClient: "invalidHttpClient" as any,
      };
      expect(() => new BucketClient(invalidOptions)).toThrow(
        "httpClient must be an object",
      );

      invalidOptions = {
        ...validOptions,
        batchOptions: "invalid" as any,
      };
      expect(() => new BucketClient(invalidOptions)).toThrow(
        "batchOptions must be an object",
      );

      invalidOptions = {
        ...validOptions,
        fallbackFeatures: "invalid" as any,
      };
      expect(() => new BucketClient(invalidOptions)).toThrow(
        "fallbackFeatures must be an array or object",
      );
    });

    it("should create a new feature events rate-limiter", () => {
      const client = new BucketClient(validOptions);

      expect(client["rateLimiter"]).toBeDefined();
      expect(newRateLimiter).toHaveBeenCalledWith(
        FEATURE_EVENT_RATE_LIMITER_WINDOW_SIZE_MS,
      );
    });

    it("should not register an exit flush handler if `batchOptions.flushOnExit` is false", () => {
      new BucketClient({
        ...validOptions,
        batchOptions: { ...validOptions.batchOptions, flushOnExit: false },
      });

      expect(triggerOnExit).not.toHaveBeenCalled();
    });

    it("should not register an exit flush handler if `offline` is true", () => {
      new BucketClient({
        ...validOptions,
        offline: true,
      });

      expect(triggerOnExit).not.toHaveBeenCalled();
    });

    it.each([undefined, true])(
      "should register an exit flush handler if `batchOptions.flushOnExit` is `%s`",
      (flushOnExit) => {
        new BucketClient({
          ...validOptions,
          batchOptions: { ...validOptions.batchOptions, flushOnExit },
        });

        expect(triggerOnExit).toHaveBeenCalledWith(expect.any(Function));
      },
    );

    it.each([
      ["https://api.example.com", "https://api.example.com/bulk"],
      ["https://api.example.com/", "https://api.example.com/bulk"],
      ["https://api.example.com/path", "https://api.example.com/path/bulk"],
      ["https://api.example.com/path/", "https://api.example.com/path/bulk"],
    ])(
      "should build the URLs correctly %s -> %s",
      async (apiBaseUrl, expectedUrl) => {
        const client = new BucketClient({
          ...validOptions,
          apiBaseUrl,
        });

        await client.updateUser("user_id");
        await client.flush();

        expect(httpClient.post).toHaveBeenCalledWith(
          expectedUrl,
          expect.any(Object),
          expect.any(Object),
        );
      },
    );
  });

  describe("bindClient", () => {
    const client = new BucketClient(validOptions);
    const context = {
      user,
      company,
      other: otherContext,
    };

    beforeEach(() => {
      vi.mocked(httpClient.post).mockResolvedValue({ body: { success: true } });
      client["rateLimiter"].clearStale(true);
    });

    it("should return a new client instance with the `user`, `company` and `other` set", async () => {
      const newClient = client.bindClient(context);
      await client.flush();

      expect(newClient.user).toEqual(user);
      expect(newClient.company).toEqual(company);
      expect(newClient.otherContext).toEqual(otherContext);

      expect(newClient).toBeInstanceOf(BoundBucketClient);
      expect(newClient).not.toBe(client); // Ensure a new instance is returned
      expect(newClient["_options"]).toEqual({
        enableTracking: true,
        ...context,
      });
    });

    it("should update user in Bucket when called", async () => {
      client.bindClient({ user: context.user });
      await client.flush();

      const { id: _, ...attributes } = context.user;

      expect(httpClient.post).toHaveBeenCalledWith(
        BULK_ENDPOINT,
        expectedHeaders,
        [
          {
            type: "user",
            userId: user.id,
            attributes: attributes,
            context: undefined,
          },
        ],
      );

      expect(httpClient.post).toHaveBeenCalledOnce();
    });

    it("should update company in Bucket when called", async () => {
      client.bindClient({ company: context.company, meta: { active: true } });
      await client.flush();

      const { id: _, ...attributes } = context.company;

      expect(httpClient.post).toHaveBeenCalledWith(
        BULK_ENDPOINT,
        expectedHeaders,
        [
          {
            type: "company",
            companyId: company.id,
            attributes: attributes,
            context: {
              active: true,
            },
          },
        ],
      );

      expect(httpClient.post).toHaveBeenCalledOnce();
    });

    it("should not update `company` or `user` in Bucket when `enableTracking` is `false`", async () => {
      client.bindClient({
        user: context.user,
        company: context.company,
        enableTracking: false,
      });

      await client.flush();

      expect(httpClient.post).not.toHaveBeenCalled();
    });

    it("should throw an error if `user` is invalid", () => {
      expect(() =>
        client.bindClient({ user: "bad_attributes" as any }),
      ).toThrow("validation failed: user must be an object if given");
      expect(() => client.bindClient({ user: { id: {} as any } })).toThrow(
        "validation failed: user.id must be a string or number if given",
      );
    });

    it("should throw an error if `company` is invalid", () => {
      expect(() =>
        client.bindClient({ company: "bad_attributes" as any }),
      ).toThrow("validation failed: company must be an object if given");
      expect(() => client.bindClient({ company: { id: {} as any } })).toThrow(
        "validation failed: company.id must be a string or number if given",
      );
    });

    it("should throw an error if `other` is invalid", () => {
      expect(() =>
        client.bindClient({ other: "bad_attributes" as any }),
      ).toThrow("validation failed: other must be an object");
    });

    it("should throw an error if `enableTracking` is invalid", () => {
      expect(() =>
        client.bindClient({ enableTracking: "bad_attributes" as any }),
      ).toThrow("validation failed: enableTracking must be a boolean");
    });

    it("should allow context without id", () => {
      const c = client.bindClient({
        user: { id: undefined, name: "userName" },
        company: { id: undefined, name: "companyName" },
      });
      expect(c.user?.id).toBeUndefined();
      expect(c.company?.id).toBeUndefined();
    });
  });

  describe("updateUser", () => {
    const client = new BucketClient(validOptions);

    beforeEach(() => {
      client["rateLimiter"].clearStale(true);
    });

    // try with both string and number IDs
    test.each([
      { id: "user123", age: 1, name: "John" },
      { id: 42, age: 1, name: "John" },
    ])("should successfully update the user", async (testUser) => {
      const response = { status: 200, body: { success: true } };
      httpClient.post.mockResolvedValue(response);

      await client.updateUser(testUser.id, {
        attributes: { age: 2, brave: false },
        meta: {
          active: true,
        },
      });

      await client.flush();

      expect(httpClient.post).toHaveBeenCalledWith(
        BULK_ENDPOINT,
        expectedHeaders,
        [
          {
            type: "user",
            userId: testUser.id,
            attributes: { age: 2, brave: false },
            context: { active: true },
          },
        ],
      );

      expect(logger.debug).toHaveBeenCalledWith(
        expect.stringMatching("post request to "),
        response,
      );
    });

    it("should log an error if the post request throws", async () => {
      const error = new Error("Network error");
      httpClient.post.mockRejectedValue(error);

      await client.updateUser(user.id);
      await client.flush();

      expect(logger.error).toHaveBeenCalledWith(
        expect.stringMatching("post request to .* failed with error"),
        error,
      );
    });

    it("should log if API call returns false", async () => {
      const response = { status: 200, body: { success: false } };

      httpClient.post.mockResolvedValue(response);

      await client.updateUser(user.id);
      await client.flush();

      expect(logger.warn).toHaveBeenCalledWith(
        expect.stringMatching("invalid response received from server for"),
        JSON.stringify(response),
      );
    });

    it("should throw an error if opts are not valid or the user is not set", async () => {
      await expect(
        client.updateUser(user.id, "bad_opts" as any),
      ).rejects.toThrow("validation failed: options must be an object");

      await expect(
        client.updateUser(user.id, { attributes: "bad_attributes" as any }),
      ).rejects.toThrow("attributes must be an object");

      await expect(
        client.updateUser(user.id, { meta: "bad_meta" as any }),
      ).rejects.toThrow("meta must be an object");
    });
  });

  describe("updateCompany", () => {
    const client = new BucketClient(validOptions);

    beforeEach(() => {
      client["rateLimiter"].clearStale(true);
    });

    test.each([
      {
        id: "company123",
        employees: 100,
        name: "Acme Inc.",
        userId: "user123",
      },
      { id: 42, employees: 100, name: "Acme Inc.", userId: 42 },
    ])(`should successfully update the company`, async (testCompany) => {
      const response = { status: 200, body: { success: true } };
      httpClient.post.mockResolvedValue(response);

      await client.updateCompany(testCompany.id, {
        attributes: { employees: 200, bankrupt: false },
        meta: { active: true },
        userId: testCompany.userId,
      });

      await client.flush();

      expect(httpClient.post).toHaveBeenCalledWith(
        BULK_ENDPOINT,
        expectedHeaders,
        [
          {
            type: "company",
            companyId: testCompany.id,
            attributes: { employees: 200, bankrupt: false },
            context: { active: true },
            userId: testCompany.userId,
          },
        ],
      );

      expect(logger.debug).toHaveBeenCalledWith(
        expect.stringMatching("post request to .*"),
        response,
      );
    });

    it("should log an error if the post request throws", async () => {
      const error = new Error("Network error");
      httpClient.post.mockRejectedValue(error);

      await client.updateCompany(company.id, {});
      await client.flush();

      expect(logger.error).toHaveBeenCalledWith(
        expect.stringMatching("post request to .* failed with error"),
        error,
      );
    });

    it("should log an error if API responds with success: false", async () => {
      const response = {
        status: 200,
        body: { success: false },
      };

      httpClient.post.mockResolvedValue(response);

      await client.updateCompany(company.id, {});
      await client.flush();

      expect(logger.warn).toHaveBeenCalledWith(
        expect.stringMatching("invalid response received from server for"),
        JSON.stringify(response),
      );
    });

    it("should throw an error if company is not valid", async () => {
      await expect(
        client.updateCompany(company.id, "bad_opts" as any),
      ).rejects.toThrow("validation failed: options must be an object");

      await expect(
        client.updateCompany(company.id, {
          attributes: "bad_attributes" as any,
        }),
      ).rejects.toThrow("attributes must be an object");

      await expect(
        client.updateCompany(company.id, { meta: "bad_meta" as any }),
      ).rejects.toThrow("meta must be an object");
    });
  });

  describe("track", () => {
    const client = new BucketClient(validOptions);

    beforeEach(() => {
      client["rateLimiter"].clearStale(true);
    });

    test.each([
      { id: "user123", age: 1, name: "John" },
      { id: 42, age: 1, name: "John" },
    ])("should successfully track the feature usage", async (testUser) => {
      const response = {
        status: 200,
        body: { success: true },
      };
      httpClient.post.mockResolvedValue(response);

      await client.bindClient({ user: testUser, company }).track(event.event, {
        attributes: event.attrs,
        meta: { active: true },
      });

      await client.flush();
      expect(httpClient.post).toHaveBeenCalledWith(
        BULK_ENDPOINT,
        expectedHeaders,
        [
          expect.objectContaining({
            type: "company",
          }),
          expect.objectContaining({
            type: "user",
          }),
          {
            attributes: {
              key: "value",
            },
            context: {
              active: true,
            },
            event: "feature-event",
            type: "event",
            userId: testUser.id,
            companyId: company.id,
          },
        ],
      );

      expect(logger.debug).toHaveBeenCalledWith(
        expect.stringMatching("post request to"),
        response,
      );
    });

    it("should successfully track the feature usage including user and company", async () => {
      httpClient.post.mockResolvedValue({
        status: 200,
        body: { success: true },
      });

      await client.bindClient({ user }).track(event.event, {
        companyId: "otherCompanyId",
        attributes: event.attrs,
        meta: { active: true },
      });

      await client.flush();
      expect(httpClient.post).toHaveBeenCalledWith(
        BULK_ENDPOINT,
        expectedHeaders,
        [
          expect.objectContaining({
            type: "user",
          }),
          {
            attributes: {
              key: "value",
            },
            context: {
              active: true,
            },
            event: "feature-event",
            companyId: "otherCompanyId",
            type: "event",
            userId: "user123",
          },
        ],
      );
    });

    it("should log an error if the post request fails", async () => {
      const error = new Error("Network error");
      httpClient.post.mockRejectedValue(error);

      await client.bindClient({ user }).track(event.event);
      await client.flush();

      expect(logger.error).toHaveBeenCalledWith(
        expect.stringMatching("post request to .* failed with error"),
        error,
      );
    });

    it("should log if the API call returns false", async () => {
      const response = {
        status: 200,
        body: { success: false },
      };

      httpClient.post.mockResolvedValue(response);

      await client.bindClient({ user }).track(event.event);
      await client.flush();

      expect(logger.warn).toHaveBeenCalledWith(
        expect.stringMatching("invalid response received from server for "),
        JSON.stringify(response),
      );
    });

    it("should log if user is not set", async () => {
      const boundClient = client.bindClient({ company });

      await boundClient.track("hello");

      expect(httpClient.post).not.toHaveBeenCalled();
      expect(logger.warn).toHaveBeenCalledWith(
        expect.stringMatching("no user set, cannot track event"),
      );
    });

    it("should throw an error if event is invalid", async () => {
      const boundClient = client.bindClient({ company, user });

      await expect(boundClient.track(undefined as any)).rejects.toThrow(
        "event must be a string",
      );
      await expect(boundClient.track(1 as any)).rejects.toThrow(
        "event must be a string",
      );

      await expect(
        boundClient.track(event.event, "bad_opts" as any),
      ).rejects.toThrow("validation failed: options must be an object");

      await expect(
        boundClient.track(event.event, {
          attributes: "bad_attributes" as any,
        }),
      ).rejects.toThrow("attributes must be an object");

      await expect(
        boundClient.track(event.event, { meta: "bad_meta" as any }),
      ).rejects.toThrow("meta must be an object");
    });
  });

  describe("user", () => {
    it("should return the undefined if user was not set", () => {
      const client = new BucketClient(validOptions).bindClient({ company });
      expect(client.user).toBeUndefined();
    });

    it("should return the user if user was associated", () => {
      const client = new BucketClient(validOptions).bindClient({ user });

      expect(client.user).toEqual(user);
    });
  });

  describe("company", () => {
    it("should return the undefined if company was not set", () => {
      const client = new BucketClient(validOptions).bindClient({ user });
      expect(client.company).toBeUndefined();
    });

    it("should return the user if company was associated", () => {
      const client = new BucketClient(validOptions).bindClient({ company });

      expect(client.company).toEqual(company);
    });
  });

  describe("otherContext", () => {
    it("should return the undefined if custom context was not set", () => {
      const client = new BucketClient(validOptions).bindClient({ company });
      expect(client.otherContext).toBeUndefined();
    });

    it("should return the user if custom context was associated", () => {
      const client = new BucketClient(validOptions).bindClient({
        other: otherContext,
      });

      expect(client.otherContext).toEqual(otherContext);
    });
  });

  describe("initialize", () => {
    it("should initialize the client", async () => {
      const client = new BucketClient(validOptions);

      const get = vi
        .spyOn(client["featuresCache"], "get")
        .mockReturnValue(undefined);
      const refresh = vi
        .spyOn(client["featuresCache"], "refresh")
        .mockResolvedValue(undefined);

      await client.initialize();
      await client.initialize();
      await client.initialize();

      expect(refresh).toHaveBeenCalledTimes(1);
      expect(get).not.toHaveBeenCalled();
    });

    it("should call the backend to obtain features", async () => {
      const client = new BucketClient(validOptions);

      httpClient.get.mockResolvedValue({
        ok: true,
        status: 200,
      });

      await client.initialize();

      expect(httpClient.get).toHaveBeenCalledWith(
        `https://api.example.com/features`,
        expectedHeaders,
        API_TIMEOUT_MS,
      );
    });
  });

  describe("flush", () => {
    it("should flush all bulk data", async () => {
      const client = new BucketClient(validOptions);

      await client.updateUser(user.id, { attributes: { age: 2 } });
      await client.updateUser(user.id, { attributes: { age: 3 } });
      await client.updateUser(user.id, { attributes: { name: "Jane" } });

      await client.flush();

      expect(httpClient.post).toHaveBeenCalledWith(
        BULK_ENDPOINT,
        expectedHeaders,
        [
          {
            type: "user",
            userId: user.id,
            attributes: { age: 2 },
          },
          {
            type: "user",
            userId: user.id,
            attributes: { age: 3 },
          },
          {
            type: "user",
            userId: user.id,
            attributes: { name: "Jane" },
          },
        ],
      );
    });

    it("should not flush all bulk data if `offline` is true", async () => {
      const client = new BucketClient({
        ...validOptions,
        offline: true,
      });

      await client.updateUser(user.id, { attributes: { age: 2 } });
      await client.flush();

      expect(httpClient.post).not.toHaveBeenCalled();
    });
  });

  describe("getFeature", () => {
    let client: BucketClient;

    beforeEach(async () => {
      httpClient.get.mockResolvedValue({
        ok: true,
        status: 200,
        body: {
          success: true,
          ...featureDefinitions,
        },
      });

      client = new BucketClient(validOptions);

      httpClient.post.mockResolvedValue({
        status: 200,
        body: { success: true },
      });
    });

    it("returns a feature", async () => {
      await client.initialize();
      const feature = client.getFeature(
        {
          company,
          user,
          other: otherContext,
        },
        "feature1",
      );

      expect(feature).toStrictEqual({
        key: "feature1",
        isEnabled: true,
        config: {
          key: "config-1",
          payload: { something: "else" },
        },
        track: expect.any(Function),
      });
    });

    it("`track` sends all expected events when `enableTracking` is `true`", async () => {
      const context = {
        company,
        user,
        other: otherContext,
      };

      // test that the feature is returned
      await client.initialize();
      const feature = client.getFeature(
        {
          ...context,
          meta: {
            active: true,
          },
          enableTracking: true,
        },
        "feature1",
      );

      await feature.track();
      await client.flush();

      expect(httpClient.post).toHaveBeenCalledWith(
        BULK_ENDPOINT,
        expectedHeaders,
        [
          {
            attributes: {
              employees: 100,
              name: "Acme Inc.",
            },
            companyId: "company123",
            context: {
              active: true,
            },
            type: "company",
          },
          {
            attributes: {
              age: 1,
              name: "John",
            },
            context: {
              active: true,
            },
            type: "user",
            userId: "user123",
          },
          {
            type: "feature-flag-event",
            action: "evaluate",
            key: "feature1",
            targetingVersion: 1,
            evalContext: flattenJSON(context),
            evalResult: true,
            evalRuleResults: [true],
            evalMissingFields: [],
          },
          {
            type: "feature-flag-event",
            action: "evaluate-config",
            key: "feature1",
            targetingVersion: 1,
            evalContext: flattenJSON(context),
            evalResult: {
              key: "config-1",
              payload: {
                something: "else",
              },
            },
            evalRuleResults: [true],
            evalMissingFields: [],
          },
          {
            type: "feature-flag-event",
            action: "evaluate",
            key: "feature2",
            targetingVersion: 2,
            evalContext: flattenJSON(context),
            evalResult: false,
            evalRuleResults: [false],
            evalMissingFields: ["attributeKey"],
          },
          {
            type: "event",
            event: "feature1",
            userId: user.id,
            companyId: company.id,
          },
        ],
      );
    });

    it("`isEnabled` sends `check` event", async () => {
      const context = {
        company,
        user,
        other: otherContext,
      };

      // test that the feature is returned
      await client.initialize();
      const feature = client.getFeature(context, "feature1");

      // trigger `check` event
      expect(feature.isEnabled).toBe(true);

      await client.flush();
      const checkEvents = httpClient.post.mock.calls
        .flatMap((call) => call[2])
        .filter((e) => e.action === "check");

      expect(checkEvents).toStrictEqual([
        {
          type: "feature-flag-event",
          action: "check",
          key: "feature1",
          targetingVersion: 1,
          evalResult: true,
          evalContext: context,
          evalRuleResults: [true],
          evalMissingFields: [],
        },
      ]);
    });

    it("`config` sends `check` event", async () => {
      const context = {
        company,
        user,
        other: otherContext,
      };

      // test that the feature is returned
      await client.initialize();
      const feature = client.getFeature(context, "feature1");

      // trigger `check` event
      expect(feature.config).toBeDefined();

      await client.flush();

      const checkEvents = httpClient.post.mock.calls
        .flatMap((call) => call[2])
        .filter((e) => e.action === "check-config");

      expect(checkEvents).toStrictEqual([
        {
          type: "feature-flag-event",
          action: "check-config",
          key: "feature1",
          evalResult: {
            key: "config-1",
            payload: {
              something: "else",
            },
          },
          targetingVersion: 1,
          evalContext: context,
          evalRuleResults: [true],
          evalMissingFields: [],
        },
      ]);
    });

    it("sends events for unknown features", async () => {
      const context: Context = {
        company,
        user,
        other: otherContext,
      };

      // test that the feature is returned
      await client.initialize();
      const feature = client.getFeature(context, "unknown-feature");

      // trigger `check` event
      expect(feature.isEnabled).toBe(false);
      await feature.track();
      await client.flush();

      const checkEvents = httpClient.post.mock.calls
        .flatMap((call) => call[2])
        .filter((e) => e.type === "feature-flag-event");

      expect(checkEvents).toStrictEqual([
        expect.objectContaining({
          type: "feature-flag-event",
          action: "evaluate",
          key: "feature1",
        }),
        expect.objectContaining({
          type: "feature-flag-event",
          action: "evaluate-config",
          key: "feature1",
        }),
        expect.objectContaining({
          type: "feature-flag-event",
          action: "evaluate",
          key: "feature2",
        }),
        {
          type: "feature-flag-event",
          action: "check",
          key: "unknown-feature",
          targetingVersion: undefined,
          evalContext: context,
          evalResult: false,
          evalRuleResults: undefined,
          evalMissingFields: undefined,
        },
      ]);
    });

    it("sends company/user and track events", async () => {
      const context: Context = {
        company,
        user,
        other: otherContext,
      };

      // test that the feature is returned
      await client.initialize();
      const feature = client.getFeature(context, "feature1");

      // trigger `check` event
      await feature.track();
      await client.flush();

      const checkEvents = httpClient.post.mock.calls
        .flatMap((call) => call[2])
        .filter(
          (e) =>
            e.type === "company" || e.type === "user" || e.type === "event",
        );

      expect(checkEvents).toStrictEqual([
        {
          type: "company",
          companyId: "company123",
          attributes: {
            employees: 100,
            name: "Acme Inc.",
          },
          userId: undefined, // this is a bug, will fix in separate PR
          context: undefined,
        },
        {
          type: "user",
          userId: "user123",
          attributes: {
            age: 1,
            name: "John",
          },
          context: undefined,
        },
        {
          type: "event",
          event: "feature1",
          userId: user.id,
          companyId: company.id,
          context: undefined,
          attributes: undefined,
        },
      ]);
    });
  });

  describe("getFeatures", () => {
    let client: BucketClient;

    beforeEach(async () => {
      httpClient.get.mockResolvedValue({
        ok: true,
        status: 200,
        body: {
          success: true,
          ...featureDefinitions,
        },
      });

      client = new BucketClient(validOptions);

<<<<<<< HEAD
      featureEvalSequence = {};
      vi.mocked(evaluateFeatureRules).mockImplementation(
        ({ featureKey, context }) => {
          const evalFeature = evaluatedFeatures.find(
            (f) => f.feature.key === featureKey,
          )!;

          if (featureEvalSequence[featureKey]) {
            return {
              value: evalFeature.config && {
                key: evalFeature.config.key,
                payload: evalFeature.config.payload,
              },
              featureKey,
              context: context,
              ruleEvaluationResults:
                evalFeature.config?.ruleEvaluationResults || [],
              missingContextFields: evalFeature.config?.missingContextFields,
            };
          }

          featureEvalSequence[featureKey] = true;
          return {
            value: evalFeature.value,
            featureKey,
            context: context,
            ruleEvaluationResults: evalFeature.ruleEvaluationResults,
            missingContextFields: evalFeature.missingContextFields,
          };
        },
      );

      client["rateLimiter"].clearStale(true);
=======
      client["rateLimiter"].clear(true);
>>>>>>> affbb5f2

      httpClient.post.mockResolvedValue({
        ok: true,
        status: 200,
        body: { success: true },
      });
    });

    it("should return evaluated features", async () => {
      httpClient.post.mockClear(); // not interested in updates

      await client.initialize();
      const result = client.getFeatures({
        company,
        user,
        other: otherContext,
      });

      expect(result).toStrictEqual({
        feature1: {
          key: "feature1",
          isEnabled: true,
          config: {
            key: "config-1",
            payload: {
              something: "else",
            },
          },
          track: expect.any(Function),
        },
        feature2: {
          key: "feature2",
          isEnabled: false,
          config: { key: undefined, payload: undefined },
          track: expect.any(Function),
        },
      });

      await client.flush();

      expect(evaluateFeatureRules).toHaveBeenCalledTimes(3);
      expect(httpClient.post).toHaveBeenCalledTimes(1);
    });

    it("should warn about missing context fields", async () => {
      httpClient.post.mockClear();

      await client.initialize();
      client.getFeatures({
        company,
        user,
        other: otherContext,
      });

      expect(logger.warn).toHaveBeenCalledWith(
        "feature/remote config targeting rules might not be correctly evaluated due to missing context fields.",
        {
          feature2: ["attributeKey"],
        },
      );
    });

    it("should properly define the rate limiter key", async () => {
      const isAllowedSpy = vi.spyOn(client["rateLimiter"], "isAllowed");

      await client.initialize();
      client.getFeatures({ user, company, other: otherContext });

      expect(isAllowedSpy).toHaveBeenCalledWith("1GHpP+QfYperQ0AtD8bWPiRE4H0=");
    });

    it("should return evaluated features when only user is defined", async () => {
      httpClient.post.mockClear(); // not interested in updates

      await client.initialize();
      const features = client.getFeatures({ user });

      expect(features).toStrictEqual({
        feature1: {
          isEnabled: false,
          key: "feature1",
          config: {
            key: undefined,
            payload: undefined,
          },
          track: expect.any(Function),
        },
        feature2: {
          key: "feature2",
          isEnabled: false,
          config: { key: undefined, payload: undefined },
          track: expect.any(Function),
        },
      });

      await client.flush();

      expect(evaluateFeatureRules).toHaveBeenCalledTimes(3);
      expect(httpClient.post).toHaveBeenCalledTimes(1);
    });

    it("should return evaluated features when only company is defined", async () => {
      await client.initialize();
      const features = client.getFeatures({ company });

      // expect will trigger the `isEnabled` getter and send a `check` event
      expect(features).toStrictEqual({
        feature1: {
          isEnabled: true,
          key: "feature1",
          config: {
            key: "config-1",
            payload: {
              something: "else",
            },
          },
          track: expect.any(Function),
        },
        feature2: {
          key: "feature2",
          isEnabled: false,
          config: { key: undefined, payload: undefined },
          track: expect.any(Function),
        },
      });

      await client.flush();

      expect(evaluateFeatureRules).toHaveBeenCalledTimes(3);
      expect(httpClient.post).toHaveBeenCalledTimes(1);
    });

    it("should not send flag events when `enableTracking` is `false`", async () => {
      await client.initialize();
      const features = client.getFeatures({ company, enableTracking: false });

      // expect will trigger the `isEnabled` getter and send a `check` event
      expect(features).toStrictEqual({
        feature1: {
          isEnabled: true,
          key: "feature1",
          config: {
            key: "config-1",
            payload: {
              something: "else",
            },
          },
          track: expect.any(Function),
        },
        feature2: {
          key: "feature2",
          isEnabled: false,
          config: { key: undefined, payload: undefined },
          track: expect.any(Function),
        },
      });

      await client.flush();

      expect(evaluateFeatureRules).toHaveBeenCalledTimes(3);
      expect(httpClient.post).not.toHaveBeenCalled();
    });

    it("should return evaluated features when only other context is defined", async () => {
      await client.initialize();
      const features = client.getFeatures({ other: otherContext });

      expect(features).toStrictEqual({
        feature1: {
          isEnabled: false,
          key: "feature1",
          config: {
            key: undefined,
            payload: undefined,
          },
          track: expect.any(Function),
        },
        feature2: {
          key: "feature2",
          isEnabled: false,
          config: { key: undefined, payload: undefined },
          track: expect.any(Function),
        },
      });

      await client.flush();

      expect(evaluateFeatureRules).toHaveBeenCalledTimes(3);
      expect(httpClient.post).toHaveBeenCalledTimes(1);
    });

    it("should send `track` with user and company if provided", async () => {
      await client.initialize();
      const features = client.getFeatures({ company, user });
      await client.flush();

      await features.feature1.track();
      await client.flush();

      expect(httpClient.post).toHaveBeenCalledTimes(2);
      // second call includes the track event
      const events = httpClient.post.mock.calls[1][2].filter(
        (e: any) => e.type === "event",
      );

      expect(events).toStrictEqual([
        {
          event: "feature1",
          type: "event",
          userId: "user123",
          companyId: "company123",
          attributes: undefined,
          context: undefined,
        },
      ]);
    });

    it("should send `track` with user if provided", async () => {
      await client.initialize();
      const features = client.getFeatures({ user });

      await client.flush();
      await features.feature1.track();
      await client.flush();

      expect(httpClient.post).toHaveBeenCalledTimes(2);

      const emptyEvents = httpClient.post.mock.calls[0][2].filter(
        (e: any) => e.type === "event",
      );

      expect(emptyEvents).toStrictEqual([]);

      // second call includes the track event
      const events = httpClient.post.mock.calls[1][2].filter(
        (e: any) => e.type === "event",
      );

      expect(events).toStrictEqual([
        {
          event: "feature1",
          type: "event",
          userId: "user123",
          companyId: undefined,
          attributes: undefined,
          context: undefined,
        },
      ]);
    });

    it("should not send `track` with only company if no user is provided", async () => {
      // we do not accept track events without a userId
      await client.initialize();
      const feature = client.getFeatures({ company });

      await feature.feature1.track();
      await client.flush();

      expect(httpClient.post).toHaveBeenCalledTimes(1);
      const events = httpClient.post.mock.calls[0][2].filter(
        (e: any) => e.type === "event",
      );

      expect(events).toStrictEqual([]);
    });

    it("`isEnabled` sends `check` event", async () => {
      const context = {
        company,
        user,
        other: otherContext,
      };

      // test that the feature is returned
      await client.initialize();
      const feature = client.getFeatures(context);

      // trigger `check` event
      expect(feature.feature1.isEnabled).toBe(true);

      await client.flush();
      const checkEvents = httpClient.post.mock.calls
        .flatMap((call) => call[2])
        .filter((e) => e.action === "check");

      expect(checkEvents).toStrictEqual([
        {
          type: "feature-flag-event",
          action: "check",
          key: "feature1",
          targetingVersion: 1,
          evalResult: true,
          evalContext: context,
          evalRuleResults: [true],
          evalMissingFields: [],
        },
      ]);
    });

    it("`config` sends `check` event", async () => {
      const context = {
        company,
        user,
        other: otherContext,
      };

      // test that the feature is returned
      await client.initialize();
      const feature = client.getFeatures(context);

      // trigger `check` event
      expect(feature.feature1.config).toBeDefined();

      await client.flush();

      const checkEvents = httpClient.post.mock.calls
        .flatMap((call) => call[2])
        .filter((e) => e.action === "check-config");

      expect(checkEvents).toStrictEqual([
        {
          type: "feature-flag-event",
          action: "check-config",
          key: "feature1",
          evalResult: {
            key: "config-1",
            payload: {
              something: "else",
            },
          },
          targetingVersion: 1,
          evalContext: context,
          evalRuleResults: [true],
          evalMissingFields: [],
        },
      ]);
    });

    it("sends company/user events", async () => {
      const context: Context = {
        company,
        user,
        other: otherContext,
      };

      // test that the feature is returned
      await client.initialize();
      client.getFeatures(context);

      // trigger `check` event
      await client.flush();

      const checkEvents = httpClient.post.mock.calls
        .flatMap((call) => call[2])
        .filter(
          (e) =>
            e.type === "company" || e.type === "user" || e.type === "event",
        );

      expect(checkEvents).toStrictEqual([
        {
          type: "company",
          companyId: "company123",
          attributes: {
            employees: 100,
            name: "Acme Inc.",
          },
          userId: undefined, // this is a bug, will fix in separate PR
          context: undefined,
        },
        {
          type: "user",
          userId: "user123",
          attributes: {
            age: 1,
            name: "John",
          },
          context: undefined,
        },
      ]);
    });

    it("should use fallback features when `getFeatureDefinitions` returns `undefined`", async () => {
      httpClient.get.mockResolvedValue({
        success: false,
      });

      await client.initialize();
      const result = client.getFeature(
        { user: { id: "user123" }, enableTracking: true },
        "key",
      );

      expect(result).toStrictEqual({
        key: "key",
        isEnabled: true,
        config: { key: undefined, payload: undefined },
        track: expect.any(Function),
      });

      expect(logger.warn).toHaveBeenCalledWith(
        expect.stringMatching(
          "no feature definitions available, using fallback features",
        ),
      );

      await client.flush();

      expect(httpClient.post).toHaveBeenCalledTimes(1);
      expect(httpClient.post).toHaveBeenCalledWith(
        BULK_ENDPOINT,
        expectedHeaders,
        [
          expect.objectContaining({ type: "user" }),
          expect.objectContaining({
            type: "feature-flag-event",
            action: "check-config",
            key: "key",
          }),
          expect.objectContaining({
            type: "feature-flag-event",
            action: "check",
            key: "key",
            evalResult: true,
          }),
        ],
      );
    });

    it("should not fail if sendFeatureEvent fails to send evaluate event", async () => {
      httpClient.post.mockRejectedValueOnce(new Error("Network error"));
      const context = { user, company, other: otherContext };

      await client.initialize();
      const features = client.getFeatures(context);

      await client.flush();

      expect(logger.error).toHaveBeenCalledWith(
        expect.stringMatching("post request .* failed with error"),
        expect.any(Error),
      );

      expect(features).toStrictEqual({
        feature1: {
          key: "feature1",
          isEnabled: true,
          config: {
            key: "config-1",
            payload: {
              something: "else",
            },
          },
          track: expect.any(Function),
        },
        feature2: {
          key: "feature2",
          isEnabled: false,
          config: { key: undefined, payload: undefined },
          track: expect.any(Function),
        },
      });
    });

    it("should not fail if sendFeatureEvent fails to send check event", async () => {
      httpClient.post.mockResolvedValue({
        status: 200,
        body: { success: true },
      });

      await client.initialize();
      httpClient.post.mockRejectedValue(new Error("Network error"));
      const context = { user, company, other: otherContext };

      const result = client.getFeatures(context);

      // Trigger a feature check
      expect(result.feature1).toStrictEqual({
        key: "feature1",
        isEnabled: true,
        track: expect.any(Function),
        config: {
          key: "config-1",
          payload: {
            something: "else",
          },
        },
      });

      await client.flush();

      expect(logger.error).toHaveBeenCalledWith(
        expect.stringMatching("post request .* failed with error"),
        expect.any(Error),
      );
    });

    it("should use feature overrides", async () => {
      await client.initialize();
      const context = { user, company, other: otherContext };

      const pristineResults = client.getFeatures(context);
      expect(pristineResults).toStrictEqual({
        feature1: {
          key: "feature1",
          isEnabled: true,
          config: {
            key: "config-1",
            payload: {
              something: "else",
            },
          },
          track: expect.any(Function),
        },
        feature2: {
          key: "feature2",
          isEnabled: false,
          config: { key: undefined, payload: undefined },
          track: expect.any(Function),
        },
      });

      client.featureOverrides = {
        feature1: false,
      };
      const features = client.getFeatures(context);

      expect(features).toStrictEqual({
        feature1: {
          key: "feature1",
          isEnabled: false,
          config: { key: undefined, payload: undefined },
          track: expect.any(Function),
        },
        feature2: {
          key: "feature2",
          isEnabled: false,
          config: { key: undefined, payload: undefined },
          track: expect.any(Function),
        },
      });

      client.clearFeatureOverrides();
      const features2 = client.getFeatures(context);

      expect(features2).toStrictEqual({
        ...pristineResults,
        feature1: {
          ...pristineResults.feature1,
          track: expect.any(Function),
        },
        feature2: {
          ...pristineResults.feature2,
          track: expect.any(Function),
        },
      });
    });

    it("should use feature overrides from function", async () => {
      await client.initialize();
      const context = { user, company, other: otherContext };

      const pristineResults = client.getFeatures(context);
      expect(pristineResults).toStrictEqual({
        feature1: {
          key: "feature1",
          isEnabled: true,
          config: {
            key: "config-1",
            payload: {
              something: "else",
            },
          },
          track: expect.any(Function),
        },
        feature2: {
          key: "feature2",
          isEnabled: false,
          config: { key: undefined, payload: undefined },
          track: expect.any(Function),
        },
      });

      client.featureOverrides = (_context: Context) => {
        expect(context).toStrictEqual(context);
        return {
          feature1: { isEnabled: false },
          feature2: true,
          feature3: {
            isEnabled: true,
            config: {
              key: "config-1",
              payload: { something: "else" },
            },
          },
        };
      };
      const features = client.getFeatures(context);

      expect(features).toStrictEqual({
        feature1: {
          key: "feature1",
          isEnabled: false,
          config: { key: undefined, payload: undefined },
          track: expect.any(Function),
        },
        feature2: {
          key: "feature2",
          isEnabled: true,
          config: { key: undefined, payload: undefined },
          track: expect.any(Function),
        },
        feature3: {
          key: "feature3",
          isEnabled: true,
          config: {
            key: "config-1",
            payload: { something: "else" },
          },
          track: expect.any(Function),
        },
      });
    });
  });

  describe("getFeaturesRemote", () => {
    let client: BucketClient;

    beforeEach(async () => {
      httpClient.get.mockResolvedValue({
        ok: true,
        status: 200,
        body: {
          success: true,
          remoteContextUsed: true,
          features: {
            feature1: {
              key: "feature1",
              targetingVersion: 1,
              isEnabled: true,
              config: {
                key: "config-1",
                version: 3,
                default: true,
                payload: { something: "else" },
                missingContextFields: ["funny"],
              },
              missingContextFields: ["something", "funny"],
            },
            feature2: {
              key: "feature2",
              targetingVersion: 2,
              isEnabled: false,
              missingContextFields: ["another"],
            },
            feature3: {
              key: "feature3",
              targetingVersion: 5,
              isEnabled: true,
            },
          },
        },
      });

      client = new BucketClient(validOptions);
    });

    afterEach(() => {
      httpClient.get.mockClear();
    });

    it("should return evaluated features", async () => {
      const result = await client.getFeaturesRemote("c1", "u1", {
        other: otherContext,
      });

      expect(result).toStrictEqual({
        feature1: {
          key: "feature1",
          isEnabled: true,
          config: {
            key: "config-1",
            payload: { something: "else" },
          },
          track: expect.any(Function),
        },
        feature2: {
          key: "feature2",
          isEnabled: false,
          config: { key: undefined, payload: undefined },
          track: expect.any(Function),
        },
        feature3: {
          key: "feature3",
          isEnabled: true,
          config: { key: undefined, payload: undefined },
          track: expect.any(Function),
        },
      });

      expect(httpClient.get).toHaveBeenCalledTimes(1);

      expect(httpClient.get).toHaveBeenCalledWith(
        "https://api.example.com/features/evaluated?context.other.custom=context&context.other.key=value&context.user.id=c1&context.company.id=u1",
        expectedHeaders,
        API_TIMEOUT_MS,
      );
    });

    it("should not try to append the context if it's empty", async () => {
      await client.getFeaturesRemote();

      expect(httpClient.get).toHaveBeenCalledTimes(1);

      expect(httpClient.get).toHaveBeenCalledWith(
        "https://api.example.com/features/evaluated?",
        expectedHeaders,
        API_TIMEOUT_MS,
      );
    });

    it("should warn if missing context fields", async () => {
      await client.getFeaturesRemote();
      expect(logger.warn).toHaveBeenCalledWith(
        "feature/remote config targeting rules might not be correctly evaluated due to missing context fields.",
        {
          feature1: ["something", "funny"],
          "feature1.config": ["funny"],
          feature2: ["another"],
        },
      );
    });
  });

  describe("getFeatureRemote", () => {
    let client: BucketClient;

    beforeEach(async () => {
      httpClient.get.mockResolvedValue({
        ok: true,
        status: 200,
        body: {
          success: true,
          remoteContextUsed: true,
          features: {
            feature1: {
              key: "feature1",
              targetingVersion: 1,
              isEnabled: true,
              config: {
                key: "config-1",
                version: 3,
                default: true,
                payload: { something: "else" },
                missingContextFields: ["two"],
              },
              missingContextFields: ["one", "two"],
            },
          },
        },
      });

      client = new BucketClient(validOptions);
    });

    afterEach(() => {
      httpClient.get.mockClear();
    });

    it("should return evaluated feature", async () => {
      const result = await client.getFeatureRemote("feature1", "c1", "u1", {
        other: otherContext,
      });

      expect(result).toStrictEqual({
        key: "feature1",
        isEnabled: true,
        track: expect.any(Function),
        config: {
          key: "config-1",
          payload: { something: "else" },
        },
      });

      expect(httpClient.get).toHaveBeenCalledTimes(1);

      expect(httpClient.get).toHaveBeenCalledWith(
        "https://api.example.com/features/evaluated?context.other.custom=context&context.other.key=value&context.user.id=c1&context.company.id=u1&key=feature1",
        expectedHeaders,
        API_TIMEOUT_MS,
      );
    });

    it("should not try to append the context if it's empty", async () => {
      await client.getFeatureRemote("feature1");

      expect(httpClient.get).toHaveBeenCalledWith(
        "https://api.example.com/features/evaluated?key=feature1",
        expectedHeaders,
        API_TIMEOUT_MS,
      );
    });

    it("should warn if missing context fields", async () => {
      await client.getFeatureRemote("feature1");
      expect(logger.warn).toHaveBeenCalledWith(
        "feature/remote config targeting rules might not be correctly evaluated due to missing context fields.",
        {
          feature1: ["one", "two"],
          "feature1.config": ["two"],
        },
      );
    });
  });

  describe("offline mode", () => {
    let client: BucketClient;

    beforeEach(async () => {
      client = new BucketClient({
        ...validOptions,
        offline: true,
      });
      await client.initialize();
    });

    it("should send not send or fetch anything", async () => {
      client.getFeatures({});

      expect(httpClient.get).toHaveBeenCalledTimes(0);
      expect(httpClient.post).toHaveBeenCalledTimes(0);
    });
  });
});

describe("BoundBucketClient", () => {
  beforeAll(() => {
    const response = {
      status: 200,
      body: { success: true },
    };

    httpClient.post.mockResolvedValue(response);

    httpClient.get.mockResolvedValue({
      status: 200,
      body: {
        success: true,
        ...featureDefinitions,
      },
    });
  });
  const client = new BucketClient(validOptions);

  beforeEach(async () => {
    await flushPromises();
    await client.flush();

    vi.mocked(httpClient.post).mockClear();
    client["rateLimiter"].clearStale(true);
  });

  it("should create a client instance", () => {
    expect(client).toBeInstanceOf(BucketClient);
  });

  it("should return a new client instance with merged attributes", () => {
    const userOverride = { sex: "male", age: 30 };
    const companyOverride = { employees: 200, bankrupt: false };
    const otherOverride = { key: "new-value" };
    const other = { key: "value" };

    const newClient = client
      .bindClient({
        user,
        company,
        other,
      })
      .bindClient({
        user: { id: user.id, ...userOverride },
        company: { id: company.id, ...companyOverride },
        other: otherOverride,
      });

    expect(newClient["_options"]).toEqual({
      user: { ...user, ...userOverride },
      company: { ...company, ...companyOverride },
      other: { ...other, ...otherOverride },
      enableTracking: true,
    });
  });

  it("should allow using expected methods when bound to user", async () => {
    const boundClient = client.bindClient({ user });
    expect(boundClient.user).toEqual(user);

    expect(
      boundClient.bindClient({ other: otherContext }).otherContext,
    ).toEqual(otherContext);

    boundClient.getFeatures();

    await boundClient.track("feature");
    await client.flush();

    expect(httpClient.post).toHaveBeenCalledWith(
      BULK_ENDPOINT,
      expectedHeaders,
      [
        expect.objectContaining({ type: "user" }),
        {
          event: "feature",
          type: "event",
          userId: "user123",
        },
      ],
    );
  });

  it("should add company ID from the context if not explicitly supplied", async () => {
    const boundClient = client.bindClient({ user, company });

    boundClient.getFeatures();
    await boundClient.track("feature");

    await client.flush();

    expect(httpClient.post).toHaveBeenCalledWith(
      BULK_ENDPOINT,
      expectedHeaders,
      [
        expect.objectContaining({ type: "company" }),
        expect.objectContaining({ type: "user" }),
        {
          companyId: "company123",
          event: "feature",
          type: "event",
          userId: "user123",
        },
      ],
    );
  });

  it("should disable tracking within the client if `enableTracking` is `false`", async () => {
    const boundClient = client.bindClient({
      user,
      company,
      enableTracking: false,
    });

    const { track } = boundClient.getFeature("feature2");
    await track();
    await boundClient.track("feature1");

    await client.flush();

    expect(httpClient.post).not.toHaveBeenCalled();
  });

  it("should allow using expected methods", async () => {
    const boundClient = client.bindClient({ other: { key: "value" } });
    expect(boundClient.otherContext).toEqual({
      key: "value",
    });

    await client.initialize();

    boundClient.getFeatures();
    boundClient.getFeature("feature1");

    await boundClient.flush();
  });

  describe("getFeatureRemote/getFeaturesRemote", () => {
    beforeEach(async () => {
      httpClient.get.mockClear();
      httpClient.get.mockResolvedValue({
        ok: true,
        status: 200,
        body: {
          success: true,
          remoteContextUsed: true,
          features: {
            feature1: {
              key: "feature1",
              targetingVersion: 1,
              isEnabled: true,
              config: {
                key: "config-1",
                version: 3,
                default: true,
                payload: { something: "else" },
                missingContextFields: ["else"],
              },
            },
            feature2: {
              key: "feature2",
              targetingVersion: 2,
              isEnabled: false,
              missingContextFields: ["something"],
            },
          },
        },
      });
    });

    it("should return evaluated features", async () => {
      const boundClient = client.bindClient({
        user,
        company,
        other: otherContext,
      });

      const result = await boundClient.getFeaturesRemote();

      expect(result).toStrictEqual({
        feature1: {
          key: "feature1",
          isEnabled: true,
          config: { key: "config-1", payload: { something: "else" } },
          track: expect.any(Function),
        },
        feature2: {
          key: "feature2",
          isEnabled: false,
          config: { key: undefined, payload: undefined },
          track: expect.any(Function),
        },
      });

      expect(httpClient.get).toHaveBeenCalledTimes(1);

      expect(httpClient.get).toHaveBeenCalledWith(
        "https://api.example.com/features/evaluated?context.user.id=user123&context.user.age=1&context.user.name=John&context.company.id=company123&context.company.employees=100&context.company.name=Acme+Inc.&context.other.custom=context&context.other.key=value",
        expectedHeaders,
        API_TIMEOUT_MS,
      );
    });

    it("should return evaluated feature", async () => {
      const boundClient = client.bindClient({
        user,
        company,
        other: otherContext,
      });

      const result = await boundClient.getFeatureRemote("feature1");

      expect(result).toStrictEqual({
        key: "feature1",
        isEnabled: true,
        config: { key: "config-1", payload: { something: "else" } },
        track: expect.any(Function),
      });

      expect(httpClient.get).toHaveBeenCalledTimes(1);

      expect(httpClient.get).toHaveBeenCalledWith(
        "https://api.example.com/features/evaluated?context.user.id=user123&context.user.age=1&context.user.name=John&context.company.id=company123&context.company.employees=100&context.company.name=Acme+Inc.&context.other.custom=context&context.other.key=value&key=feature1",
        expectedHeaders,
        API_TIMEOUT_MS,
      );
    });
  });
});<|MERGE_RESOLUTION|>--- conflicted
+++ resolved
@@ -1329,43 +1329,7 @@
 
       client = new BucketClient(validOptions);
 
-<<<<<<< HEAD
-      featureEvalSequence = {};
-      vi.mocked(evaluateFeatureRules).mockImplementation(
-        ({ featureKey, context }) => {
-          const evalFeature = evaluatedFeatures.find(
-            (f) => f.feature.key === featureKey,
-          )!;
-
-          if (featureEvalSequence[featureKey]) {
-            return {
-              value: evalFeature.config && {
-                key: evalFeature.config.key,
-                payload: evalFeature.config.payload,
-              },
-              featureKey,
-              context: context,
-              ruleEvaluationResults:
-                evalFeature.config?.ruleEvaluationResults || [],
-              missingContextFields: evalFeature.config?.missingContextFields,
-            };
-          }
-
-          featureEvalSequence[featureKey] = true;
-          return {
-            value: evalFeature.value,
-            featureKey,
-            context: context,
-            ruleEvaluationResults: evalFeature.ruleEvaluationResults,
-            missingContextFields: evalFeature.missingContextFields,
-          };
-        },
-      );
-
       client["rateLimiter"].clearStale(true);
-=======
-      client["rateLimiter"].clear(true);
->>>>>>> affbb5f2
 
       httpClient.post.mockResolvedValue({
         ok: true,
