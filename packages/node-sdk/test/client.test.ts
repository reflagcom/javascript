import flushPromises from "flush-promises";
import {
  afterEach,
  beforeAll,
  beforeEach,
  describe,
  expect,
  it,
  test,
  vi,
} from "vitest";

import { evaluateTargeting } from "@bucketco/flag-evaluation";

import { BoundBucketClient, BucketClient } from "../src/client";
import {
  API_HOST,
  BATCH_INTERVAL_MS,
  BATCH_MAX_SIZE,
  FEATURE_EVENT_RATE_LIMITER_WINDOW_SIZE_MS,
  FEATURES_REFETCH_MS,
  SDK_VERSION,
  SDK_VERSION_HEADER_NAME,
} from "../src/config";
import fetchClient from "../src/fetch-http-client";
import { newRateLimiter } from "../src/rate-limiter";
import { ClientOptions, Context, FeaturesAPIResponse } from "../src/types";

const BULK_ENDPOINT = "https://api.example.com/bulk";

vi.mock("@bucketco/flag-evaluation", async (importOriginal) => {
  const original = (await importOriginal()) as any;
  return {
    ...original,
    evaluateTargeting: vi.fn(),
  };
});

vi.mock("../src/rate-limiter", async (importOriginal) => {
  const original = (await importOriginal()) as any;

  return {
    ...original,
    newRateLimiter: vi.fn(original.newRateLimiter),
  };
});

const user = {
  id: "user123",
  age: 1,
  name: "John",
};

const company = {
  id: "company123",
  employees: 100,
  name: "Acme Inc.",
};

const event = {
  event: "feature-event",
  attrs: { key: "value" },
};

const otherContext = { custom: "context", key: "value" };
const logger = {
  debug: vi.fn(),
  info: vi.fn(),
  warn: vi.fn(),
  error: vi.fn(),
};
const httpClient = { post: vi.fn(), get: vi.fn() };

const fallbackFeatures = ["key"];

const validOptions: ClientOptions = {
  secretKey: "validSecretKeyWithMoreThan22Chars",
  host: "https://api.example.com",
  logger,
  httpClient,
  fallbackFeatures,
  batchOptions: {
    maxSize: 99,
    intervalMs: 100,
  },
  offline: false,
};

const expectedHeaders = {
  [SDK_VERSION_HEADER_NAME]: SDK_VERSION,
  "Content-Type": "application/json",
  Authorization: `Bearer ${validOptions.secretKey}`,
};

const featureDefinitions: FeaturesAPIResponse = {
  features: [
    {
      key: "feature1",
      targeting: {
        version: 1,
        rules: [
          {
            filter: {
              type: "context" as const,
              field: "company.id",
              operator: "IS",
              values: ["company123"],
            },
          },
        ],
      },
    },
    {
      key: "feature2",
      targeting: {
        version: 2,
        rules: [
          {
            filter: {
              type: "group" as const,
              operator: "and",
              filters: [
                {
                  type: "context" as const,
                  field: "company.id",
                  operator: "IS",
                  values: ["company123"],
                },
                {
                  partialRolloutThreshold: 0.5,
                  partialRolloutAttribute: "attributeKey",
                  type: "rolloutPercentage" as const,
                  key: "feature2",
                },
              ],
            },
          },
        ],
      },
    },
  ],
};

const evaluatedFeatures = [
  {
    feature: { key: "feature1", version: 1 },
    value: true,
    context: {},
    ruleEvaluationResults: [true],
    missingContextFields: [],
  },
  {
    feature: { key: "feature2", version: 2 },
    value: false,
    context: {},
    ruleEvaluationResults: [false],
    missingContextFields: ["something"],
  },
];

describe("BucketClient", () => {
  afterEach(() => {
    vi.clearAllMocks();
  });

  describe("constructor", () => {
    it("should initialize with no options", async () => {
      const secretKeyEnv = process.env.BUCKET_SECRET_KEY;
      process.env.BUCKET_SECRET_KEY = "validSecretKeyWithMoreThan22Chars";
      try {
        const bucketInstance = new BucketClient();
        expect(bucketInstance).toBeInstanceOf(BucketClient);
      } finally {
        process.env.BUCKET_SECRET_KEY = secretKeyEnv;
      }
    });

    it("should create a client instance with valid options", () => {
      const client = new BucketClient(validOptions);

      expect(client).toBeInstanceOf(BucketClient);
      expect(client["_config"].host).toBe("https://api.example.com");
      expect(client["_config"].refetchInterval).toBe(FEATURES_REFETCH_MS);
      expect(client["_config"].staleWarningInterval).toBe(
        FEATURES_REFETCH_MS * 5,
      );
      expect(client["_config"].logger).toBeDefined();
      expect(client["_config"].httpClient).toBe(validOptions.httpClient);
      expect(client["_config"].headers).toEqual(expectedHeaders);
      expect(client["_config"].batchBuffer).toMatchObject({
        maxSize: 99,
        intervalMs: 100,
      });

      expect(client["_config"].fallbackFeatures).toEqual({
        key: {
          key: "key",
          isEnabled: true,
        },
      });
    });

    it("should route messages to the supplied logger", () => {
      const client = new BucketClient(validOptions);

      const actualLogger = client["_config"].logger!;
      actualLogger.debug("debug message");
      actualLogger.info("info message");
      actualLogger.warn("warn message");
      actualLogger.error("error message");

      expect(logger.debug).toHaveBeenCalledWith(
        expect.stringMatching("debug message"),
      );
      expect(logger.info).toHaveBeenCalledWith(
        expect.stringMatching("info message"),
      );
      expect(logger.warn).toHaveBeenCalledWith(
        expect.stringMatching("warn message"),
      );
      expect(logger.error).toHaveBeenCalledWith(
        expect.stringMatching("error message"),
      );
    });

    it("should create a client instance with default values for optional fields", () => {
      const client = new BucketClient({
        secretKey: "validSecretKeyWithMoreThan22Chars",
      });

      expect(client["_config"].host).toBe(API_HOST);
      expect(client["_config"].refetchInterval).toBe(FEATURES_REFETCH_MS);
      expect(client["_config"].staleWarningInterval).toBe(
        FEATURES_REFETCH_MS * 5,
      );
      expect(client["_config"].httpClient).toBe(fetchClient);
      expect(client["_config"].headers).toEqual(expectedHeaders);
      expect(client["_config"].fallbackFeatures).toBeUndefined();
      expect(client["_config"].batchBuffer).toMatchObject({
        maxSize: BATCH_MAX_SIZE,
        intervalMs: BATCH_INTERVAL_MS,
      });
    });

    it("should throw an error if options are invalid", () => {
      let invalidOptions: any = null;
      expect(() => new BucketClient(invalidOptions)).toThrow(
        "options must be an object",
      );

      invalidOptions = { ...validOptions, secretKey: "shortKey" };
      expect(() => new BucketClient(invalidOptions)).toThrow(
        "invalid secretKey specified",
      );

      invalidOptions = { ...validOptions, host: 123 };
      expect(() => new BucketClient(invalidOptions)).toThrow(
        "host must be a string",
      );

      invalidOptions = {
        ...validOptions,
        logger: "invalidLogger" as any,
      };
      expect(() => new BucketClient(invalidOptions)).toThrow(
        "logger must be an object",
      );

      invalidOptions = {
        ...validOptions,
        httpClient: "invalidHttpClient" as any,
      };
      expect(() => new BucketClient(invalidOptions)).toThrow(
        "httpClient must be an object",
      );

      invalidOptions = {
        ...validOptions,
        batchOptions: "invalid" as any,
      };
      expect(() => new BucketClient(invalidOptions)).toThrow(
        "batchOptions must be an object",
      );

      invalidOptions = {
        ...validOptions,
        fallbackFeatures: "invalid" as any,
      };
      expect(() => new BucketClient(invalidOptions)).toThrow(
        "fallbackFeatures must be an object",
      );
    });

    it("should create a new feature events rate-limiter", () => {
      const client = new BucketClient(validOptions);

      expect(client["_config"].rateLimiter).toBeDefined();
      expect(newRateLimiter).toHaveBeenCalledWith(
        FEATURE_EVENT_RATE_LIMITER_WINDOW_SIZE_MS,
      );
    });
  });

  describe("bindClient", () => {
    const client = new BucketClient(validOptions);
    const context = {
      user,
      company,
      other: otherContext,
    };

    beforeEach(() => {
      vi.mocked(httpClient.post).mockResolvedValue({ body: { success: true } });
      client["_config"].rateLimiter.clear(true);
    });

    it("should return a new client instance with the `user`, `company` and `other` set", async () => {
      const newClient = client.bindClient(context);
      await client.flush();

      expect(newClient.user).toEqual(user);
      expect(newClient.company).toEqual(company);
      expect(newClient.otherContext).toEqual(otherContext);

      expect(newClient).toBeInstanceOf(BoundBucketClient);
      expect(newClient).not.toBe(client); // Ensure a new instance is returned
      expect(newClient["_options"]).toEqual({
        enableTracking: true,
        ...context,
      });
    });

    it("should update user in Bucket when called", async () => {
      client.bindClient({ user: context.user });
      await client.flush();

      const { id: _, ...attributes } = context.user;

      expect(httpClient.post).toHaveBeenCalledWith(
        BULK_ENDPOINT,
        expectedHeaders,
        [
          {
            type: "user",
            userId: user.id,
            attributes: attributes,
            context: {
              active: false,
            },
          },
        ],
      );

      expect(httpClient.post).toHaveBeenCalledOnce();
    });

    it("should update company in Bucket when called", async () => {
      client.bindClient({ company: context.company });
      await client.flush();

      const { id: _, ...attributes } = context.company;

      expect(httpClient.post).toHaveBeenCalledWith(
        BULK_ENDPOINT,
        expectedHeaders,
        [
          {
            type: "company",
            companyId: company.id,
            attributes: attributes,
            context: {
              active: false,
            },
          },
        ],
      );

      expect(httpClient.post).toHaveBeenCalledOnce();
    });

    it("should not update `company` or `user` in Bucket when `enableTracking` is `false`", async () => {
      client.bindClient({
        user: context.user,
        company: context.company,
        enableTracking: false,
      });

      await client.flush();

      expect(httpClient.post).not.toHaveBeenCalled();
    });

    it("should throw an error if `user` is invalid", () => {
      expect(() =>
        client.bindClient({ user: "bad_attributes" as any }),
      ).toThrow("validation failed: user must be an object if given");
      expect(() => client.bindClient({ user: { id: {} as any } })).toThrow(
        "validation failed: user.id must be a string or number if given",
      );
    });

    it("should throw an error if `company` is invalid", () => {
      expect(() =>
        client.bindClient({ company: "bad_attributes" as any }),
      ).toThrow("validation failed: company must be an object if given");
      expect(() => client.bindClient({ company: { id: {} as any } })).toThrow(
        "validation failed: company.id must be a string or number if given",
      );
    });

    it("should throw an error if `other` is invalid", () => {
      expect(() =>
        client.bindClient({ other: "bad_attributes" as any }),
      ).toThrow("validation failed: other must be an object");
    });

    it("should throw an error if `enableTracking` is invalid", () => {
      expect(() =>
        client.bindClient({ enableTracking: "bad_attributes" as any }),
      ).toThrow("validation failed: enableTracking must be a boolean");
    });

    it("should allow context without id", () => {
      const c = client.bindClient({
        user: { id: undefined, name: "userName" },
        company: { id: undefined, name: "companyName" },
      });
      expect(c.user?.id).toBeUndefined();
      expect(c.company?.id).toBeUndefined();
    });
  });

  describe("updateUser", () => {
    const client = new BucketClient(validOptions);

    beforeEach(() => {
      client["_config"].rateLimiter.clear(true);
    });

    // try with both string and number IDs
    test.each([
      { id: "user123", age: 1, name: "John" },
      { id: 42, age: 1, name: "John" },
    ])("should successfully update the user", async (testUser) => {
      const response = { status: 200, body: { success: true } };
      httpClient.post.mockResolvedValue(response);

      await client.updateUser(testUser.id, {
        attributes: { age: 2, brave: false },
        meta: {
          active: true,
        },
      });

      await client.flush();

      expect(httpClient.post).toHaveBeenCalledWith(
        BULK_ENDPOINT,
        expectedHeaders,
        [
          {
            type: "user",
            userId: testUser.id,
            attributes: { age: 2, brave: false },
            context: { active: true },
          },
        ],
      );

      expect(logger.debug).toHaveBeenCalledWith(
        expect.stringMatching("post request to "),
        response,
      );
    });

    it("should log an error if the post request throws", async () => {
      const error = new Error("Network error");
      httpClient.post.mockRejectedValue(error);

      await client.updateUser(user.id);
      await client.flush();

      expect(logger.error).toHaveBeenCalledWith(
        expect.stringMatching("post request to .* failed with error"),
        error,
      );
    });

    it("should log if API call returns false", async () => {
      const response = { status: 200, body: { success: false } };

      httpClient.post.mockResolvedValue(response);

      await client.updateUser(user.id);
      await client.flush();

      expect(logger.warn).toHaveBeenCalledWith(
        expect.stringMatching("invalid response received from server for"),
        response,
      );
    });

    it("should throw an error if opts are not valid or the user is not set", async () => {
      await expect(
        client.updateUser(user.id, "bad_opts" as any),
      ).rejects.toThrow("opts must be an object");

      await expect(
        client.updateUser(user.id, { attributes: "bad_attributes" as any }),
      ).rejects.toThrow("attributes must be an object");

      await expect(
        client.updateUser(user.id, { meta: "bad_meta" as any }),
      ).rejects.toThrow("meta must be an object");
    });
  });

  describe("updateCompany", () => {
    const client = new BucketClient(validOptions);

    beforeEach(() => {
      client["_config"].rateLimiter.clear(true);
    });

    test.each([
      { id: "company123", employees: 100, name: "Acme Inc." },
      { id: 42, employees: 100, name: "Acme Inc." },
    ])(`should successfully update the company`, async (testCompany) => {
      const response = { status: 200, body: { success: true } };
      httpClient.post.mockResolvedValue(response);

      await client.updateCompany(testCompany.id, {
        attributes: { employees: 200, bankrupt: false },
        meta: { active: true },
      });

      await client.flush();

      expect(httpClient.post).toHaveBeenCalledWith(
        BULK_ENDPOINT,
        expectedHeaders,
        [
          {
            type: "company",
            companyId: testCompany.id,
            attributes: { employees: 200, bankrupt: false },
            context: { active: true },
          },
        ],
      );

      expect(logger.debug).toHaveBeenCalledWith(
        expect.stringMatching("post request to .*"),
        response,
      );
    });

    it("should log an error if the post request throws", async () => {
      const error = new Error("Network error");
      httpClient.post.mockRejectedValue(error);

      await client.updateCompany(company.id, {});
      await client.flush();

      expect(logger.error).toHaveBeenCalledWith(
        expect.stringMatching("post request to .* failed with error"),
        error,
      );
    });

    it("should log an error if API responds with success: false", async () => {
      const response = {
        status: 200,
        body: { success: false },
      };

      httpClient.post.mockResolvedValue(response);

      await client.updateCompany(company.id, {});
      await client.flush();

      expect(logger.warn).toHaveBeenCalledWith(
        expect.stringMatching("invalid response received from server for"),
        response,
      );
    });

    it("should throw an error if company is not valid", async () => {
      await expect(
        client.updateCompany(company.id, "bad_opts" as any),
      ).rejects.toThrow("opts must be an object");

      await expect(
        client.updateCompany(company.id, {
          attributes: "bad_attributes" as any,
        }),
      ).rejects.toThrow("attributes must be an object");

      await expect(
        client.updateCompany(company.id, { meta: "bad_meta" as any }),
      ).rejects.toThrow("meta must be an object");

      await expect(
        client.updateCompany(company.id, { userId: 676 as any }),
      ).rejects.toThrow("userId must be a string");
    });
  });

  describe("track", () => {
    const client = new BucketClient(validOptions);

    beforeEach(() => {
      client["_config"].rateLimiter.clear(true);
    });

    test.each([
      { id: "user123", age: 1, name: "John" },
      { id: 42, age: 1, name: "John" },
    ])("should successfully track the feature usage", async (testUser) => {
      const response = {
        status: 200,
        body: { success: true },
      };
      httpClient.post.mockResolvedValue(response);

      await client.bindClient({ user: testUser, company }).track(event.event, {
        attributes: event.attrs,
        meta: { active: true },
      });

      await client.flush();
      expect(httpClient.post).toHaveBeenCalledWith(
        BULK_ENDPOINT,
        expectedHeaders,
        [
          expect.objectContaining({
            type: "company",
          }),
          expect.objectContaining({
            type: "user",
          }),
          {
            attributes: {
              key: "value",
            },
            context: {
              active: true,
            },
            event: "feature-event",
            type: "event",
            userId: testUser.id,
            companyId: company.id,
          },
        ],
      );

      expect(logger.debug).toHaveBeenCalledWith(
        expect.stringMatching("post request to"),
        response,
      );
    });

    it("should successfully track the feature usage including user and company", async () => {
      httpClient.post.mockResolvedValue({
        status: 200,
        body: { success: true },
      });

      await client.bindClient({ user }).track(event.event, {
        companyId: "otherCompanyId",
        attributes: event.attrs,
        meta: { active: true },
      });

      await client.flush();
      expect(httpClient.post).toHaveBeenCalledWith(
        BULK_ENDPOINT,
        expectedHeaders,
        [
          expect.objectContaining({
            type: "user",
          }),
          {
            attributes: {
              key: "value",
            },
            context: {
              active: true,
            },
            event: "feature-event",
            companyId: "otherCompanyId",
            type: "event",
            userId: "user123",
          },
        ],
      );
    });

    it("should log an error if the post request fails", async () => {
      const error = new Error("Network error");
      httpClient.post.mockRejectedValue(error);

      await client.bindClient({ user }).track(event.event);
      await client.flush();

      expect(logger.error).toHaveBeenCalledWith(
        expect.stringMatching("post request to .* failed with error"),
        error,
      );
    });

    it("should log if the API call returns false", async () => {
      const response = {
        status: 200,
        body: { success: false },
      };

      httpClient.post.mockResolvedValue(response);

      await client.bindClient({ user }).track(event.event);
      await client.flush();

      expect(logger.warn).toHaveBeenCalledWith(
        expect.stringMatching("invalid response received from server for "),
        response,
      );
    });

    it("should log if user is not set", async () => {
      const boundClient = client.bindClient({ company });

      await boundClient.track("hello");

      expect(httpClient.post).not.toHaveBeenCalled();
      expect(logger.warn).toHaveBeenCalledWith(
        expect.stringMatching("no user set, cannot track event"),
      );
    });

    it("should throw an error if event is invalid", async () => {
      const boundClient = client.bindClient({ company, user });

      await expect(boundClient.track(undefined as any)).rejects.toThrow(
        "event must be a string",
      );
      await expect(boundClient.track(1 as any)).rejects.toThrow(
        "event must be a string",
      );

      await expect(
        boundClient.track(event.event, "bad_opts" as any),
      ).rejects.toThrow("opts must be an object");

      await expect(
        boundClient.track(event.event, {
          attributes: "bad_attributes" as any,
        }),
      ).rejects.toThrow("attributes must be an object");

      await expect(
        boundClient.track(event.event, { meta: "bad_meta" as any }),
      ).rejects.toThrow("meta must be an object");
    });
  });

  describe("user", () => {
    it("should return the undefined if user was not set", () => {
      const client = new BucketClient(validOptions).bindClient({ company });
      expect(client.user).toBeUndefined();
    });

    it("should return the user if user was associated", () => {
      const client = new BucketClient(validOptions).bindClient({ user });

      expect(client.user).toEqual(user);
    });
  });

  describe("company", () => {
    it("should return the undefined if company was not set", () => {
      const client = new BucketClient(validOptions).bindClient({ user });
      expect(client.company).toBeUndefined();
    });

    it("should return the user if company was associated", () => {
      const client = new BucketClient(validOptions).bindClient({ company });

      expect(client.company).toEqual(company);
    });
  });

  describe("otherContext", () => {
    it("should return the undefined if custom context was not set", () => {
      const client = new BucketClient(validOptions).bindClient({ company });
      expect(client.otherContext).toBeUndefined();
    });

    it("should return the user if custom context was associated", () => {
      const client = new BucketClient(validOptions).bindClient({
        other: otherContext,
      });

      expect(client.otherContext).toEqual(otherContext);
    });
  });

  describe("initialize", () => {
    it("should initialize the client", async () => {
      const client = new BucketClient(validOptions);

      const cache = {
        refresh: vi.fn(),
        get: vi.fn(),
      };

      vi.spyOn(client as any, "getFeaturesCache").mockReturnValue(cache);

      await client.initialize();

      expect(cache.refresh).toHaveBeenCalledTimes(1);
      expect(cache.get).not.toHaveBeenCalled();
    });

    it("should set up the cache object", async () => {
      const client = new BucketClient(validOptions);
      expect(client["_config"].featuresCache).toBeUndefined();

      await client.initialize();
      expect(client["_config"].featuresCache).toBeTypeOf("object");
    });

    it("should call the backend to obtain features", async () => {
      const client = new BucketClient(validOptions);
      await client.initialize();

      expect(httpClient.get).toHaveBeenCalledWith(
        `https://api.example.com/features`,
        expectedHeaders,
      );
    });
  });

  describe("flush", () => {
    it("should flush all bulk data", async () => {
      const client = new BucketClient(validOptions);

      await client.updateUser(user.id, { attributes: { age: 2 } });
      await client.updateUser(user.id, { attributes: { age: 3 } });
      await client.updateUser(user.id, { attributes: { name: "Jane" } });

      await client.flush();

      expect(httpClient.post).toHaveBeenCalledWith(
        BULK_ENDPOINT,
        expectedHeaders,
        [
          {
            type: "user",
            userId: user.id,
            attributes: { age: 2 },
          },
          {
            type: "user",
            userId: user.id,
            attributes: { age: 3 },
          },
          {
            type: "user",
            userId: user.id,
            attributes: { name: "Jane" },
          },
        ],
      );
    });
  });

  describe("getFeature", () => {
    let client: BucketClient;
    beforeEach(async () => {
      httpClient.get.mockResolvedValue({
        status: 200,
        body: {
          success: true,
          ...featureDefinitions,
        },
      });

      client = new BucketClient(validOptions);

      vi.mocked(evaluateTargeting).mockImplementation(
        ({ feature, context }) => {
          const evalFeature = evaluatedFeatures.find(
            (f) => f.feature.key === feature.key,
          )!;
          const featureDef = featureDefinitions.features.find(
            (f) => f.key === feature.key,
          )!;

          return {
            value: evalFeature.value,
            feature: featureDef,
            context: context,
            ruleEvaluationResults: evalFeature.ruleEvaluationResults,
            missingContextFields: evalFeature.missingContextFields,
          };
        },
      );

      httpClient.post.mockResolvedValue({
        status: 200,
        body: { success: true },
      });
    });

    it("returns a feature", async () => {
      // test that the feature is returned
      await client.initialize();
      const feature = client.getFeature(
        {
          company,
          user,
          other: otherContext,
        },
        "feature1",
      );

      expect(feature).toEqual({
        key: "feature1",
        isEnabled: true,
        track: expect.any(Function),
      });
    });

    it("`track` sends all expected events when `enableTracking` is `true`", async () => {
      const context = {
        company,
        user,
        other: otherContext,
      };
      // test that the feature is returned
      await client.initialize();
      const feature = client.getFeature(
        { ...context, enableTracking: true },
        "feature1",
      );
      await feature.track();
      await client.flush();

      expect(httpClient.post).toHaveBeenCalledWith(
        BULK_ENDPOINT,
        expectedHeaders,
        [
          {
            attributes: {
              employees: 100,
              name: "Acme Inc.",
            },
            companyId: "company123",
            context: {
              active: false,
            },
            type: "company",
          },
          {
            attributes: {
              age: 1,
              name: "John",
            },
            context: {
              active: false,
            },
            type: "user",
            userId: "user123",
          },
          {
            type: "feature-flag-event",
            action: "evaluate",
            key: "feature1",
            targetingVersion: 1,
            evalContext: context,
            evalResult: true,
            evalRuleResults: [true],
            evalMissingFields: [],
          },
          {
            type: "feature-flag-event",
            action: "evaluate",
            key: "feature2",
            targetingVersion: 2,
            evalContext: context,
            evalResult: false,
            evalRuleResults: [false],
            evalMissingFields: ["something"],
          },
          {
            type: "event",
            event: "feature1",
            userId: user.id,
            companyId: company.id,
          },
        ],
      );
    });

    it("`isEnabled` sends `check` event", async () => {
      const context = {
        company,
        user,
        other: otherContext,
      };

      // test that the feature is returned
      await client.initialize();
      const feature = client.getFeature(context, "feature1");

      // trigger `check` event
      expect(feature.isEnabled).toBe(true);

      await client.flush();

      expect(httpClient.post).toHaveBeenCalledWith(
        BULK_ENDPOINT,
        expectedHeaders,
        [
          expect.objectContaining({ type: "company" }),
          expect.objectContaining({ type: "user" }),
          expect.objectContaining({
            type: "feature-flag-event",
            action: "evaluate",
            key: "feature1",
          }),
          expect.objectContaining({
            type: "feature-flag-event",
            action: "evaluate",
            key: "feature2",
          }),
          {
            type: "feature-flag-event",
            action: "check",
            evalResult: true,
            targetingVersion: 1,
            key: "feature1",
          },
        ],
      );
    });

    it("everything works for unknown features", async () => {
      const context: Context = {
        company,
        user,
        other: otherContext,
      };
      // test that the feature is returned
      await client.initialize();
      const feature = client.getFeature(context, "unknown-feature");

      // trigger `check` event
      expect(feature.isEnabled).toBe(false);
      await feature.track();
      await client.flush();

      expect(httpClient.post).toHaveBeenCalledWith(
        BULK_ENDPOINT,
        expectedHeaders,
        [
          expect.objectContaining({
            type: "company",
          }),
          expect.objectContaining({
            type: "user",
          }),
          {
            type: "feature-flag-event",
            action: "evaluate",
            key: "feature1",
            targetingVersion: 1,
            evalContext: context,
            evalResult: true,
            evalRuleResults: [true],
            evalMissingFields: [],
          },
          {
            type: "feature-flag-event",
            action: "evaluate",
            key: "feature2",
            targetingVersion: 2,
            evalContext: context,
            evalResult: false,
            evalRuleResults: [false],
            evalMissingFields: ["something"],
          },
          {
            type: "feature-flag-event",
            action: "check",
            evalResult: false,
            key: "unknown-feature",
          },
          {
            type: "event",
            event: "unknown-feature",
            userId: user.id,
            companyId: company.id,
          },
        ],
      );
    });
  });

  describe("getFeatures", () => {
    let client: BucketClient;

    beforeEach(async () => {
      httpClient.get.mockResolvedValue({
        status: 200,
        body: {
          success: true,
          ...featureDefinitions,
        },
      });

      client = new BucketClient(validOptions);

      vi.mocked(evaluateTargeting).mockImplementation(
        ({ feature, context }) => {
          const evalFeature = evaluatedFeatures.find(
            (f) => f.feature.key === feature.key,
          )!;
          const featureDef = featureDefinitions.features.find(
            (f) => f.key === feature.key,
          )!;

          return {
            value: evalFeature.value,
            feature: featureDef,
            context: context,
            ruleEvaluationResults: evalFeature.ruleEvaluationResults,
            missingContextFields: evalFeature.missingContextFields,
          };
        },
      );

      client["_config"].rateLimiter.clear(true);

      httpClient.post.mockResolvedValue({
        status: 200,
        body: { success: true },
      });
    });

    it("should return evaluated features", async () => {
      httpClient.post.mockClear(); // not interested in updates

      await client.initialize();
      const result = client.getFeatures({
        company,
        user,
        other: otherContext,
      });

      expect(result).toEqual({
        feature1: {
          key: "feature1",
          isEnabled: true,
          track: expect.any(Function),
        },
        feature2: {
          key: "feature2",
          isEnabled: false,
          track: expect.any(Function),
        },
      });

      await client.flush();

      expect(evaluateTargeting).toHaveBeenCalledTimes(2);
      expect(httpClient.post).toHaveBeenCalledTimes(1);

      expect(httpClient.post).toHaveBeenCalledWith(
        BULK_ENDPOINT,
        expectedHeaders,
        [
          expect.objectContaining({ type: "company" }),
          expect.objectContaining({ type: "user" }),
          {
            type: "feature-flag-event",
            action: "evaluate",
            key: "feature1",
            targetingVersion: 1,
            evalContext: {
              company,
              user,
              other: otherContext,
            },
            evalResult: true,
            evalRuleResults: [true],
            evalMissingFields: [],
          },
          {
            type: "feature-flag-event",
            action: "evaluate",
            key: "feature2",
            targetingVersion: 2,
            evalContext: {
              company,
              user,
              other: otherContext,
            },
            evalResult: false,
            evalRuleResults: [false],
            evalMissingFields: ["something"],
          },
          {
            action: "check",
            evalResult: false,
            key: "feature2",
            targetingVersion: 2,
            type: "feature-flag-event",
          },
          {
            action: "check",
            evalResult: true,
            key: "feature1",
            targetingVersion: 1,
            type: "feature-flag-event",
          },
        ],
      );
    });

    it("should properly define the rate limiter key", async () => {
      const isAllowedSpy = vi.spyOn(client["_config"].rateLimiter, "isAllowed");

      await client.initialize();
      client.getFeatures({ user, company, other: otherContext });

      expect(isAllowedSpy).toHaveBeenCalledWith(
        "f1e5f547723da57ad12375f304e44ed6f74c744e",
      );
    });

    it("should return evaluated features when only user is defined", async () => {
      httpClient.post.mockClear(); // not interested in updates

      await client.initialize();
      const features = client.getFeatures({ user });

      expect(features).toEqual({
        feature1: {
          isEnabled: true,
          key: "feature1",
          track: expect.any(Function),
        },
        feature2: {
          key: "feature2",
          isEnabled: false,
          track: expect.any(Function),
        },
      });

      await client.flush();

      expect(evaluateTargeting).toHaveBeenCalledTimes(2);
      expect(httpClient.post).toHaveBeenCalledTimes(1);

      expect(httpClient.post).toHaveBeenCalledWith(
        BULK_ENDPOINT,
        expectedHeaders,
        [
          expect.objectContaining({ type: "user" }),
          {
            type: "feature-flag-event",
            action: "evaluate",
            key: "feature1",
            targetingVersion: 1,
            evalContext: {
              user,
            },
            evalResult: true,
            evalRuleResults: [true],
            evalMissingFields: [],
          },
          {
            type: "feature-flag-event",
            action: "evaluate",
            key: "feature2",
            targetingVersion: 2,
            evalContext: {
              user,
            },
            evalResult: false,
            evalRuleResults: [false],
            evalMissingFields: ["something"],
          },
          {
            action: "check",
            evalResult: false,
            key: "feature2",
            targetingVersion: 2,
            type: "feature-flag-event",
          },
          {
            action: "check",
            evalResult: true,
            key: "feature1",
            targetingVersion: 1,
            type: "feature-flag-event",
          },
        ],
      );
    });

    it("should return evaluated features when only company is defined", async () => {
      await client.initialize();
      const features = client.getFeatures({ company });

      // expect will trigger the `isEnabled` getter and send a `check` event
      expect(features).toEqual({
        feature1: {
          isEnabled: true,
          key: "feature1",
          track: expect.any(Function),
        },
        feature2: {
          key: "feature2",
          isEnabled: false,
          track: expect.any(Function),
        },
      });

      await client.flush();

      expect(evaluateTargeting).toHaveBeenCalledTimes(2);
      expect(httpClient.post).toHaveBeenCalledTimes(1);

      expect(httpClient.post).toHaveBeenCalledWith(
        BULK_ENDPOINT,
        expectedHeaders,
        [
          expect.objectContaining({ type: "company" }),
          {
            type: "feature-flag-event",
            action: "evaluate",
            key: "feature1",
            targetingVersion: 1,
            evalContext: {
              company,
            },
            evalResult: true,
            evalRuleResults: [true],
            evalMissingFields: [],
          },
          {
            type: "feature-flag-event",
            action: "evaluate",
            key: "feature2",
            targetingVersion: 2,
            evalContext: {
              company,
            },
            evalResult: false,
            evalRuleResults: [false],
            evalMissingFields: ["something"],
          },
          {
            action: "check",
            evalResult: false,
            key: "feature2",
            targetingVersion: 2,
            type: "feature-flag-event",
          },
          {
            action: "check",
            evalResult: true,
            key: "feature1",
            targetingVersion: 1,
            type: "feature-flag-event",
          },
        ],
      );
    });

    it("should not send flag events when `enableTracking` is `false`", async () => {
      await client.initialize();
      const features = client.getFeatures({ company, enableTracking: false });

      // expect will trigger the `isEnabled` getter and send a `check` event
      expect(features).toEqual({
        feature1: {
          isEnabled: true,
          key: "feature1",
          track: expect.any(Function),
        },
        feature2: {
          key: "feature2",
          isEnabled: false,
          track: expect.any(Function),
        },
      });

      await client.flush();

      expect(evaluateTargeting).toHaveBeenCalledTimes(2);
      expect(httpClient.post).not.toHaveBeenCalled();
    });

    it("should return evaluated features when only other context is defined", async () => {
      await client.initialize();
      client.getFeatures({ other: otherContext });

      await client.flush();

      expect(evaluateTargeting).toHaveBeenCalledTimes(2);
      expect(httpClient.post).toHaveBeenCalledTimes(1);

      expect(httpClient.post).toHaveBeenCalledWith(
        BULK_ENDPOINT,
        expectedHeaders,
        [
          {
            type: "feature-flag-event",
            action: "evaluate",
            key: "feature1",
            targetingVersion: 1,
            evalContext: {
              other: otherContext,
            },
            evalResult: true,
            evalRuleResults: [true],
            evalMissingFields: [],
          },
          {
            type: "feature-flag-event",
            action: "evaluate",
            key: "feature2",
            targetingVersion: 2,
            evalContext: {
              other: otherContext,
            },
            evalResult: false,
            evalRuleResults: [false],
            evalMissingFields: ["something"],
          },
        ],
      );
    });

    it("should send `track` with user and company if provided", async () => {
      await client.initialize();
      const feature1 = client.getFeature({ company, user }, "feature1");

      await feature1.track();
      await client.flush();

      expect(httpClient.post).toHaveBeenCalledTimes(1);
      expect(httpClient.post).toHaveBeenCalledWith(
        BULK_ENDPOINT,
        expectedHeaders,
        [
          expect.objectContaining({
            type: "company",
          }),
          expect.objectContaining({
            type: "user",
          }),
          expect.objectContaining({
            type: "feature-flag-event",
            action: "evaluate",
            evalContext: {
              company,
              user,
            },
          }),
          expect.objectContaining({
            type: "feature-flag-event",
            action: "evaluate",
          }),
          {
            companyId: "company123",
            event: "feature1",
            type: "event",
            userId: "user123",
          },
        ],
      );
    });

    it("should send `track` with user if provided", async () => {
      await client.initialize();
      const feature = client.getFeature({ user }, "feature1");

      await feature.track();
      await client.flush();

      expect(httpClient.post).toHaveBeenCalledTimes(1);
      expect(httpClient.post).toHaveBeenCalledWith(
        BULK_ENDPOINT,
        expectedHeaders,
        [
          expect.objectContaining({
            type: "user",
          }),
          expect.objectContaining({
            type: "feature-flag-event",
            action: "evaluate",
            evalContext: {
              user,
            },
          }),
          expect.objectContaining({
            type: "feature-flag-event",
            action: "evaluate",
          }),
          {
            event: "feature1",
            type: "event",
            userId: "user123",
          },
        ],
      );
    });

    it("should not send `track` with only company if provided", async () => {
      // we do not accept track events without a userId
      await client.initialize();
      const feature = client.getFeature({ company }, "feature1");

      await feature.track();
      await client.flush();

      expect(httpClient.post).toHaveBeenCalledTimes(1);
      expect(httpClient.post).toHaveBeenCalledWith(
        BULK_ENDPOINT,
        expectedHeaders,
        [
          expect.objectContaining({
            type: "company",
          }),
          expect.objectContaining({
            type: "feature-flag-event",
            action: "evaluate",
            evalContext: {
              company,
            },
          }),
          expect.objectContaining({
            type: "feature-flag-event",
            action: "evaluate",
          }),
        ],
      );
    });

    it("should use fallback features when `getFeatureDefinitions` returns `undefined`", async () => {
      httpClient.get.mockResolvedValue({
        success: false,
      });

      await client.initialize();
      const result = client.getFeature(
        { user: { id: "user123" }, enableTracking: true },
        "key",
      );

      expect(result).toEqual({
        key: "key",
        isEnabled: true,
        track: expect.any(Function),
      });

      expect(logger.warn).toHaveBeenCalledWith(
        expect.stringMatching(
          "failed to use feature definitions, there are none cached yet. Using fallback features.",
        ),
      );

      await client.flush();

      expect(httpClient.post).toHaveBeenCalledTimes(1);
      expect(httpClient.post).toHaveBeenCalledWith(
        BULK_ENDPOINT,
        expectedHeaders,
        [
          expect.objectContaining({ type: "user" }),
          {
            type: "feature-flag-event",
            action: "check",
            key: "key",
            evalResult: true,
          },
        ],
      );
    });

    it("should not fail if sendFeatureEvent fails to send evaluate event", async () => {
      httpClient.post.mockRejectedValueOnce(new Error("Network error"));

      await client.initialize();
      const features = client.getFeatures({});

      await client.flush();

      expect(logger.error).toHaveBeenCalledWith(
        expect.stringMatching("post request .* failed with error"),
        expect.any(Error),
      );

      expect(features).toEqual({
        feature1: {
          key: "feature1",
          isEnabled: true,
          track: expect.any(Function),
        },
        feature2: {
          key: "feature2",
          isEnabled: false,
          track: expect.any(Function),
        },
      });
    });

    it("should not fail if sendFeatureEvent fails to send check event", async () => {
      httpClient.post.mockResolvedValue({
        status: 200,
        body: { success: true },
      });

      await client.initialize();
      httpClient.post.mockRejectedValue(new Error("Network error"));

      const result = client.getFeatures({});

      // Trigger a feature check
      expect(result.feature1).toEqual({
        key: "feature1",
        isEnabled: true,
        track: expect.any(Function),
      });

      await client.flush();

      expect(logger.error).toHaveBeenCalledWith(
        expect.stringMatching("post request .* failed with error"),
        expect.any(Error),
      );
    });

    it("should use feature overrides", async () => {
      await client.initialize();
      const context = { user, company, other: otherContext };

      const prestineResults = client.getFeatures(context);
      expect(prestineResults).toStrictEqual({
        feature1: {
          key: "feature1",
          isEnabled: true,
          track: expect.any(Function),
        },
        feature2: {
          key: "feature2",
          isEnabled: false,
          track: expect.any(Function),
        },
      });

      client.featureOverrides = (_context: Context) => {
        expect(context).toEqual(context);
        return {
          feature1: false,
          feature2: true,
        };
      };
      const features = client.getFeatures(context);

      expect(features).toStrictEqual({
        feature1: {
          key: "feature1",
          isEnabled: false,
          track: expect.any(Function),
        },
        feature2: {
          key: "feature2",
          isEnabled: true,
          track: expect.any(Function),
        },
      });
    });
  });

  describe("getFeaturesRemote", () => {
    let client: BucketClient;

    beforeEach(async () => {
      httpClient.get.mockResolvedValue({
        status: 200,
        body: {
          success: true,
          remoteContextUsed: true,
          features: {
            feature1: {
              key: "feature1",
              targetingVersion: 1,
              isEnabled: true,
            },
            feature2: {
              key: "feature2",
              targetingVersion: 2,
              isEnabled: false,
              missingContextFields: ["something"],
            },
          },
        },
      });

      client = new BucketClient(validOptions);
    });

    afterEach(() => {
      httpClient.get.mockClear();
    });

    it("should return evaluated features", async () => {
      const result = await client.getFeaturesRemote("c1", "u1", {
        other: otherContext,
      });

      expect(result).toEqual({
        feature1: {
          key: "feature1",
          isEnabled: true,
          track: expect.any(Function),
        },
        feature2: {
          key: "feature2",
          isEnabled: false,
          track: expect.any(Function),
        },
      });

      expect(httpClient.get).toHaveBeenCalledTimes(1);

      expect(httpClient.get).toHaveBeenCalledWith(
        "https://api.example.com/features/evaluated?context.other.custom=context&context.other.key=value&context.user.id=c1&context.company.id=u1",
        expectedHeaders,
      );
    });
  });

  describe("offline mode", () => {
    let client: BucketClient;

    beforeEach(async () => {
<<<<<<< HEAD
      client = new BucketClient({ offline: true });
      await client.initialize();
    });

    it("should send not send, fetch or log anything", async () => {
=======
      client = new BucketClient({
        ...validOptions,
        offline: true,
      });
      await client.initialize();
    });

    it("should send not send or fetch anything", async () => {
>>>>>>> 8175172a
      client.getFeatures({});

      expect(httpClient.get).toHaveBeenCalledTimes(0);
      expect(httpClient.post).toHaveBeenCalledTimes(0);
<<<<<<< HEAD

      expect(logger.debug).toHaveBeenCalledTimes(0);
      expect(logger.info).toHaveBeenCalledTimes(0);
      expect(logger.warn).toHaveBeenCalledTimes(0);
      expect(logger.error).toHaveBeenCalledTimes(0);
=======
>>>>>>> 8175172a
    });
  });
});

describe("BoundBucketClient", () => {
  beforeAll(() => {
    const response = {
      status: 200,
      body: { success: true },
    };

    httpClient.post.mockResolvedValue(response);

    httpClient.get.mockResolvedValue({
      status: 200,
      body: {
        success: true,
        ...featureDefinitions,
      },
    });
  });
  const client = new BucketClient(validOptions);

  beforeEach(async () => {
    await flushPromises();
    await client.flush();

    vi.mocked(httpClient.post).mockClear();
    client["_config"].rateLimiter.clear(true);
  });

  it("should create a client instance", () => {
    expect(client).toBeInstanceOf(BucketClient);
  });

  it("should return a new client instance with merged attributes", () => {
    const userOverride = { sex: "male", age: 30 };
    const companyOverride = { employees: 200, bankrupt: false };
    const otherOverride = { key: "new-value" };
    const other = { key: "value" };

    const newClient = client
      .bindClient({
        user,
        company,
        other,
      })
      .bindClient({
        user: { id: user.id, ...userOverride },
        company: { id: company.id, ...companyOverride },
        other: otherOverride,
      });

    expect(newClient["_options"]).toEqual({
      user: { ...user, ...userOverride },
      company: { ...company, ...companyOverride },
      other: { ...other, ...otherOverride },
      enableTracking: true,
    });
  });

  it("should allow using expected methods when bound to user", async () => {
    const boundClient = client.bindClient({ user });
    expect(boundClient.user).toEqual(user);

    expect(
      boundClient.bindClient({ other: otherContext }).otherContext,
    ).toEqual(otherContext);

    boundClient.getFeatures();

    await boundClient.track("feature");
    await client.flush();

    expect(httpClient.post).toHaveBeenCalledWith(
      BULK_ENDPOINT,
      expectedHeaders,
      [
        expect.objectContaining({ type: "user" }),
        {
          event: "feature",
          type: "event",
          userId: "user123",
        },
      ],
    );
  });

  it("should add company ID from the context if not explicitly supplied", async () => {
    const boundClient = client.bindClient({ user, company });

    boundClient.getFeatures();
    await boundClient.track("feature");

    await client.flush();

    expect(httpClient.post).toHaveBeenCalledWith(
      BULK_ENDPOINT,
      expectedHeaders,
      [
        expect.objectContaining({ type: "company" }),
        expect.objectContaining({ type: "user" }),
        {
          companyId: "company123",
          event: "feature",
          type: "event",
          userId: "user123",
        },
      ],
    );
  });

  it("should disable tracking within the client if `enableTracking` is `false`", async () => {
    const boundClient = client.bindClient({
      user,
      company,
      enableTracking: false,
    });

    const { track } = boundClient.getFeature("feature2");
    await track();
    await boundClient.track("feature1");

    await client.flush();

    expect(httpClient.post).not.toHaveBeenCalled();
  });

  it("should allow using expected methods", async () => {
    const boundClient = client.bindClient({ other: { key: "value" } });
    expect(boundClient.otherContext).toEqual({
      key: "value",
    });

    await client.initialize();
    boundClient.getFeatures();
    boundClient.getFeature("feature1");
    await boundClient.flush();
  });
});<|MERGE_RESOLUTION|>--- conflicted
+++ resolved
@@ -816,6 +816,8 @@
       vi.spyOn(client as any, "getFeaturesCache").mockReturnValue(cache);
 
       await client.initialize();
+      await client.initialize();
+      await client.initialize();
 
       expect(cache.refresh).toHaveBeenCalledTimes(1);
       expect(cache.get).not.toHaveBeenCalled();
@@ -1750,13 +1752,6 @@
     let client: BucketClient;
 
     beforeEach(async () => {
-<<<<<<< HEAD
-      client = new BucketClient({ offline: true });
-      await client.initialize();
-    });
-
-    it("should send not send, fetch or log anything", async () => {
-=======
       client = new BucketClient({
         ...validOptions,
         offline: true,
@@ -1765,19 +1760,10 @@
     });
 
     it("should send not send or fetch anything", async () => {
->>>>>>> 8175172a
       client.getFeatures({});
 
       expect(httpClient.get).toHaveBeenCalledTimes(0);
       expect(httpClient.post).toHaveBeenCalledTimes(0);
-<<<<<<< HEAD
-
-      expect(logger.debug).toHaveBeenCalledTimes(0);
-      expect(logger.info).toHaveBeenCalledTimes(0);
-      expect(logger.warn).toHaveBeenCalledTimes(0);
-      expect(logger.error).toHaveBeenCalledTimes(0);
-=======
->>>>>>> 8175172a
     });
   });
 });
