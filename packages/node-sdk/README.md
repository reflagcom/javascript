--- conflicted
+++ resolved
@@ -662,11 +662,7 @@
 to provide for easier navigation:
 
 - `name` -- display name for `user`/`company`,
-<<<<<<< HEAD
-- `email` -- the email of the user.
-=======
 - `email` -- the email of the user,
->>>>>>> 62b55a86
 - `avatar` -- the URL for `user`/`company` avatar image.
 
 Attributes cannot be nested (multiple levels) and must be either strings,
