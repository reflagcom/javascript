{
  "name": "@bucketco/node-sdk",
<<<<<<< HEAD
  "version": "1.9.1",
=======
  "version": "1.9.3",
>>>>>>> fc91bb4a
  "license": "MIT",
  "repository": {
    "type": "git",
    "url": "https://github.com/bucketco/bucket-javascript-sdk.git"
  },
  "scripts": {
    "dev": "vite",
    "start": "vite",
    "build": "tsc --project tsconfig.build.json",
    "test": "vitest -c vite.config.js",
    "test:ci": "vitest run -c vite.config.js --reporter=default --reporter=junit --outputFile=junit.xml",
    "coverage": "vitest run --coverage",
    "lint": "eslint .",
    "lint:ci": "eslint --output-file eslint-report.json --format json .",
    "prettier": "prettier --check .",
    "format": "yarn lint --fix && yarn prettier --write",
    "preversion": "yarn lint && yarn prettier && yarn vitest run -c vite.config.js && yarn build"
  },
  "files": [
    "dist"
  ],
  "publishConfig": {
    "access": "public"
  },
  "main": "./dist/src/index.js",
  "types": "./dist/types/src/index.d.ts",
  "devDependencies": {
    "@babel/core": "~7.24.7",
    "@bucketco/eslint-config": "~0.0.2",
    "@bucketco/tsconfig": "~0.0.2",
    "@types/node": "^22.12.0",
    "@vitest/coverage-v8": "~1.6.0",
    "c8": "~10.1.0",
    "eslint": "^9.21.0",
    "flush-promises": "~1.0.2",
    "prettier": "^3.5.2",
    "ts-node": "~10.9.2",
    "typescript": "^5.7.3",
    "vite": "~5.4.18",
    "vite-plugin-dts": "~3.9.1",
    "vitest": "~1.6.0"
  },
  "dependencies": {
    "@bucketco/flag-evaluation": "0.2.1"
  }
}<|MERGE_RESOLUTION|>--- conflicted
+++ resolved
@@ -1,10 +1,6 @@
 {
   "name": "@bucketco/node-sdk",
-<<<<<<< HEAD
-  "version": "1.9.1",
-=======
   "version": "1.9.3",
->>>>>>> fc91bb4a
   "license": "MIT",
   "repository": {
     "type": "git",
