--- conflicted
+++ resolved
@@ -12,11 +12,7 @@
 import { feedbackContainerId } from "./constants";
 import { FeedbackForm } from "./FeedbackForm";
 import styles from "./index.css?inline";
-import {
-  FeedbackPosition,
-  OpenFeedbackFormOptions,
-  WithRequired,
-} from "./types";
+import { OpenFeedbackFormOptions, WithRequired } from "./types";
 
 type Position = Partial<
   Record<"top" | "left" | "right" | "bottom", number | string>
@@ -24,21 +20,13 @@
 
 export type FeedbackDialogProps = WithRequired<
   OpenFeedbackFormOptions,
-  "onSubmit"
+  "onSubmit" | "position"
 >;
 
-const DEFAULT_POSITION: FeedbackPosition = {
-  type: "DIALOG",
-  placement: "bottom-right",
-};
-
 export const FeedbackDialog: FunctionComponent<FeedbackDialogProps> = ({
-<<<<<<< HEAD
   key,
-=======
->>>>>>> a43765f5
   title = "How satisfied are you with this feature?",
-  position = DEFAULT_POSITION,
+  position,
   onSubmit,
   onAfterSubmit,
   onClose,
@@ -146,16 +134,13 @@
         ].join(" ")}
         style={anchor ? floatingStyles : unanchoredPosition}
       >
-<<<<<<< HEAD
         <FeedbackForm
           key={key}
           question={title}
           onSubmit={onSubmit}
-          onAfterSubmit={onAfterSubmit}
+          onAfterSubmit={onAfterSubmit} // TODO: move after submit concern out of jsx land
         />
-=======
-        <FeedbackForm question={title} onSubmit={onSubmit} />
->>>>>>> a43765f5
+
         <footer class="plug">
           Powered by <Logo /> Bucket
         </footer>
