import { FunctionComponent, h } from "preact";
import { useCallback, useEffect, useRef, useState } from "preact/hooks";

import { Check } from "./icons/Check";
import { CheckCircle } from "./icons/CheckCircle";
import { Button } from "./Button";
import { Plug } from "./Plug";
import { StarRating } from "./StarRating";
import { FeedbackSubmission, FeedbackTranslations } from "./types";

<<<<<<< HEAD
function getFeedbackDataFromForm(el: HTMLFormElement) {
=======
const ANIMATION_SPEED = 400;

function getFeedbackDataFromForm(el: HTMLFormElement): FeedbackSubmission {
>>>>>>> 6a84c415
  const formData = new FormData(el);
  return {
    score: Number(formData.get("score")?.toString()),
    comment: (formData.get("comment")?.toString() || "").trim(),
  };
}

type FeedbackFormProps = {
  t: FeedbackTranslations;
  question: string;
  scoreState: "idle" | "submitting" | "submitted";
  openWithCommentVisible: boolean;
  onInteraction: () => void;
  onSubmit: (data: FeedbackSubmission) => Promise<void> | void;
  onScoreSubmit: (score: number) => Promise<void> | void;
};

export const FeedbackForm: FunctionComponent<FeedbackFormProps> = ({
  question,
  scoreState,
  openWithCommentVisible,
  onInteraction,
  onSubmit,
  onScoreSubmit,
  t,
}) => {
  const [hasRating, setHasRating] = useState(false);
  const [status, setStatus] = useState<"idle" | "submitting" | "submitted">(
    "idle",
  );
  const [error, setError] = useState<string>();
  const [showForm, setShowForm] = useState(true);

  const handleSubmit: h.JSX.GenericEventHandler<HTMLFormElement> = async (
    e,
  ) => {
    e.preventDefault();
    const data: FeedbackSubmission = {
      ...getFeedbackDataFromForm(e.target as HTMLFormElement),
      question,
    };
    if (!data.score) return;
    setError("");
    try {
      setStatus("submitting");
      await onSubmit(data);
      setStatus("submitted");
    } catch (err) {
      setStatus("idle");
      if (err instanceof Error) {
        setError(err.message);
      } else if (typeof err === "string") {
        setError(err);
      } else {
        setError("Couldn't submit feedback. Please try again.");
      }
    }
  };

  const containerRef = useRef<HTMLDivElement>(null);
  const formRef = useRef<HTMLFormElement>(null);
  const headerRef = useRef<HTMLDivElement>(null);
  const expandedContentRef = useRef<HTMLDivElement>(null);
  const submittedRef = useRef<HTMLDivElement>(null);

  const transitionToDefault = useCallback(() => {
    if (containerRef.current === null) return;
    if (headerRef.current === null) return;
    if (expandedContentRef.current === null) return;

    containerRef.current.style.maxHeight =
      headerRef.current.clientHeight + "px";

    expandedContentRef.current.style.position = "absolute";
    expandedContentRef.current.style.opacity = "0";
    expandedContentRef.current.style.pointerEvents = "none";
  }, [containerRef, headerRef, expandedContentRef]);

  const transitionToExpanded = useCallback(() => {
    if (containerRef.current === null) return;
    if (headerRef.current === null) return;
    if (expandedContentRef.current === null) return;

    containerRef.current.style.maxHeight =
      headerRef.current.clientHeight + // Header height
      expandedContentRef.current.clientHeight + // Comment + Button Height
      10 + // Gap height
      "px";

    expandedContentRef.current.style.position = "relative";
    expandedContentRef.current.style.opacity = "1";
    expandedContentRef.current.style.pointerEvents = "all";
  }, [containerRef, headerRef, expandedContentRef]);

  const transitionToSuccess = useCallback(() => {
    if (containerRef.current === null) return;
    if (formRef.current === null) return;
    if (submittedRef.current === null) return;

    formRef.current.style.opacity = "0";
    formRef.current.style.pointerEvents = "none";
    containerRef.current.style.maxHeight =
      submittedRef.current.clientHeight + "px";

    // Fade in "submitted" step once container has resized
    setTimeout(() => {
      submittedRef.current!.style.position = "relative";
      submittedRef.current!.style.opacity = "1";
      submittedRef.current!.style.pointerEvents = "all";
      setShowForm(false);
    }, ANIMATION_SPEED + 10);
  }, [formRef, containerRef, submittedRef]);

  useEffect(() => {
    if (status === "submitted") {
      transitionToSuccess();
    } else if (openWithCommentVisible || hasRating) {
      transitionToExpanded();
    } else {
      transitionToDefault();
    }
  }, [
    transitionToDefault,
    transitionToExpanded,
    transitionToSuccess,
    openWithCommentVisible,
    hasRating,
    status,
  ]);

  return (
    <div ref={containerRef} class="container">
      <div ref={submittedRef} class="submitted">
        <div className="submitted-check">
          <CheckCircle width={24} height={24} />
        </div>
        <p className="text">{t.SuccessMessage}</p>
        <Plug />
      </div>
      {showForm && (
        <form
          ref={formRef}
          onSubmit={handleSubmit}
          method="dialog"
          class="form"
          onFocus={onInteraction}
          onFocusCapture={onInteraction}
          onClick={onInteraction}
          style={{ opacity: 1 }}
        >
          <div
            ref={headerRef}
            role="group"
            class="form-control"
            aria-labelledby="bucket-feedback-score-label"
          >
            <div id="bucket-feedback-score-label" class="title">
              {question}
            </div>
            <StarRating
              t={t}
              name="score"
              onChange={async (e) => {
                setHasRating(true);
                await onScoreSubmit(Number(e.currentTarget.value));
              }}
            />

            <ScoreStatus t={t} scoreState={scoreState} />
          </div>

          <div ref={expandedContentRef} class="form-expanded-content">
            <div class="form-control">
              <textarea
                id="bucket-feedback-comment-label"
                class="textarea"
                name="comment"
                placeholder={t.QuestionPlaceholder}
                rows={5}
              />
            </div>

            {error && <p class="error">{error}</p>}

            <Button
              type="submit"
              disabled={
                !hasRating ||
                status === "submitting" ||
                scoreState === "submitting"
              }
            >
              {t.SendButton}
            </Button>

            <Plug />
          </div>
        </form>
      )}
    </div>
  );
};

const ScoreStatus: FunctionComponent<{
  t: FeedbackTranslations;
  scoreState: "idle" | "submitting" | "submitted";
}> = ({ t, scoreState }) => {
  // Keep track of whether we can show a loading indication - only if 400ms have
  // elapsed without the score request finishing.
  const [loadingTimeElapsed, setLoadingTimeElapsed] = useState(false);

  // Keep track of whether we can fall back to the idle/loading states - once
  // it's been submit once it won't, to prevent flashing.
  const [hasBeenSubmitted, setHasBeenSubmitted] = useState(false);

  useEffect(() => {
    if (scoreState === "idle") {
      setLoadingTimeElapsed(false);
      return;
    }

    if (scoreState === "submitted") {
      setLoadingTimeElapsed(false);
      setHasBeenSubmitted(true);
      return;
    }

    const timer = setTimeout(() => {
      setLoadingTimeElapsed(true);
    }, 400);

    return () => clearTimeout(timer);
  }, [scoreState]);

  const showIdle =
    scoreState === "idle" ||
    (scoreState === "submitting" && !hasBeenSubmitted && !loadingTimeElapsed);
  const showLoading =
    scoreState !== "submitted" && !hasBeenSubmitted && loadingTimeElapsed;
  const showSubmitted = scoreState === "submitted" || hasBeenSubmitted;

  return (
    <div className="score-status-container">
      <span className="score-status" style={{ opacity: showIdle ? 1 : 0 }}>
        {t.ScoreStatusDescription}
      </span>

      <div className="score-status" style={{ opacity: showLoading ? 1 : 0 }}>
        {t.ScoreStatusLoading}
      </div>

      <span className="score-status" style={{ opacity: showSubmitted ? 1 : 0 }}>
        <Check width={14} height={14} style={{ marginRight: 3 }} />{" "}
        {t.ScoreStatusReceived}
      </span>
    </div>
  );
};<|MERGE_RESOLUTION|>--- conflicted
+++ resolved
@@ -8,13 +8,9 @@
 import { StarRating } from "./StarRating";
 import { FeedbackSubmission, FeedbackTranslations } from "./types";
 
-<<<<<<< HEAD
+const ANIMATION_SPEED = 400;
+
 function getFeedbackDataFromForm(el: HTMLFormElement) {
-=======
-const ANIMATION_SPEED = 400;
-
-function getFeedbackDataFromForm(el: HTMLFormElement): FeedbackSubmission {
->>>>>>> 6a84c415
   const formData = new FormData(el);
   return {
     score: Number(formData.get("score")?.toString()),
