--- conflicted
+++ resolved
@@ -16,11 +16,10 @@
   comment: string;
 }
 
-<<<<<<< HEAD
 export interface OpenFeedbackFormOptions {
   key: string;
   title?: string;
-  position: FeedbackPosition;
+  position?: FeedbackPosition;
   onSubmit: (data: Feedback) => Promise<void> | void;
   onAfterSubmit?: (data: Feedback) => void;
   onClose?: () => void;
@@ -31,14 +30,4 @@
   featureId: string;
   userId: string;
   companyId?: string;
-=======
-export interface FeedbackDialogOptions {
-  title?: string;
-  isModal?: boolean;
-  anchor?: HTMLElement;
-  placement?: Placement;
-  quickDismiss?: boolean;
-  onSubmit?: (data: Feedback) => Promise<any>;
-  onClose?: () => void;
->>>>>>> a43765f5
 }