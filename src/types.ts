import {
  FeedbackPosition,
  FeedbackSubmission,
  FeedbackTranslations,
  OpenFeedbackFormOptions,
} from "./feedback/types";

export type Key = string;

export type Options = {
  persistUser?: boolean;
  host?: string;
  debug?: boolean;
  feedback?: {
    enableLiveFeedback?: boolean;
    liveFeedbackHandler?: FeedbackPromptHandler;
    ui?: {
      /**
       * Control the placement and behavior of the feedback form.
       */
      position?: FeedbackPosition;

      /**
       * Add your own custom translations for the feedback form.
       * Undefined translation keys fall back to english defaults.
       */
      translations?: Partial<FeedbackTranslations>;
    };
  };
};

export type User = {
  userId: string;
  attributes?: {
    name?: string;
    [key: string]: any;
  };
  context?: Context;
};

export type Company = {
  userId: User["userId"];
  companyId: string;
  attributes?: {
    name?: string;
    [key: string]: any;
  };
  context?: Context;
};

export type TrackedEvent = {
  event: string;
  userId: User["userId"];
  companyId?: Company["companyId"];
  attributes?: {
    [key: string]: any;
  };
  context?: Context;
};

export interface RequestFeedbackOptions
  extends Omit<OpenFeedbackFormOptions, "key" | "onSubmit"> {
  featureId: string;
  userId: string;
  companyId?: string;

  /**
   * Allows you to handle a copy of the already submitted
   * feedback.
   *
   * This can be used for side effects, such as storing a
   * copy of the feedback in your own application or CRM.
   *
   * @param {Object} data
   * @param data.
   */
  onAfterSubmit?: (data: FeedbackSubmission) => void;
}

export type Feedback = {
  /**
<<<<<<< HEAD
   * Bucket feature ID.
=======
   * Bucket feedback ID
   */
  feedbackId?: string;

  /**
   * Bucket feature ID
>>>>>>> 6a84c415
   */
  featureId: string;

  /**
   * User id from your own application.
   */
  userId?: User["userId"];

  /**
   * Company id from your own application.
   */
  companyId?: Company["companyId"];

  /**
   * The question that was presented to the user.
   */
  question?: string;

  /**
   * The original question.
   * This only needs to be populated if the feedback was submitted through the Live Satisfaction channel.
   */
  promptedQuestion?: string;

  /**
   * Customer satisfaction score.
   */
  score?: number;

  /**
   * User supplied comment about your feature.
   */
  comment?: string;

  /**
   * Bucket feedback prompt id.
   *
   * This only exists if the feedback was submitted
   * as part of an automated prompt from Bucket.
   *
   * Used for internal state management of automated
   * feedback.
   */
  promptId?: FeedbackPrompt["promptId"];
};

export type FeedbackPrompt = {
  question: string;
  showAfter: Date;
  showBefore: Date;
  promptId: string;
  featureId: Feedback["featureId"];
};

export type FeedbackPromptReply = {
  question: string;
  companyId?: Company["companyId"];
  score?: FeedbackSubmission["score"];
  comment?: FeedbackSubmission["comment"];
};

export type FeedbackPromptReplyHandler = (
  reply: FeedbackPromptReply | null,
) => Promise<void>;

export type FeedbackPromptHandlerCallbacks = {
  reply: FeedbackPromptReplyHandler;
  // dismiss: function,
  openFeedbackForm: (
    options: Omit<
      RequestFeedbackOptions,
      "featureId" | "userId" | "companyId" | "onClose" | "onDismiss"
    >,
  ) => void;
};

export type FeedbackPromptHandler = (
  prompt: FeedbackPrompt,
  handlers: FeedbackPromptHandlerCallbacks,
) => void;

export type Context = {
  active?: boolean;
};<|MERGE_RESOLUTION|>--- conflicted
+++ resolved
@@ -79,16 +79,12 @@
 
 export type Feedback = {
   /**
-<<<<<<< HEAD
-   * Bucket feature ID.
-=======
    * Bucket feedback ID
    */
   feedbackId?: string;
 
   /**
    * Bucket feature ID
->>>>>>> 6a84c415
    */
   featureId: string;
 
@@ -124,7 +120,7 @@
   comment?: string;
 
   /**
-   * Bucket feedback prompt id.
+   * Bucket feedback prompt ID.
    *
    * This only exists if the feedback was submitted
    * as part of an automated prompt from Bucket.
